not_allowed: You are not allowed to use this command.

# profile
profile_status:
  - github.com/Defelo/MorpheusHelper
  - Developed by Defelo#2022

# quote mentions
warning: Warning
quote_remove_mentions: >
  :warning: Please remove all role mentions in a quote before sending the message,
  otherwise the roles are notified again! {}

# ping
pong: Pong!
pong_latency: ":hourglass: ({:.0f} ms)"

# status
online_status: Online Status
logged_in: ":green_circle:"
heartbeat: ":heartbeat:"

# error
error: Error
error_string: ":x: {}"

# prefix
prefix: Prefix
invalid_prefix_length: Length of prefix must be between 1 and 16
prefix_invalid_chars: Prefix contains invalid characters.
prefix_updated: ":white_check_mark: Prefix has been updated."
log_prefix_updated: Bot prefix has been changed to `{}`

# auth
authorized_roles_header: "The following roles are authorized to control this bot:"
no_authorized_roles: Except administrators nobody can control this bot.
already_authorized: Role `@{}` is already authorized.
role_authorized: Role `@{}` has been authorized to control this bot.
log_role_authorized: Role `@{}` has been authorized to control this bot.
not_authorized: Role `@{}` is not authorized.
role_unauthorized: Role `@{}` has been unauthorized to control this bot.
log_role_unauthorized: Role `@{}` has been unauthorized to control this bot.

# discordpy documentation
dpy_no_results: Could not find anything. Sorry.
dpy_documentation: "{} documentation"

# info
bot_description: Helper Bot for the Discord Server of The Morpheus Tutorials
test:
features:
  - Role system for topics you are interested in
  - "Pin your own messages by reacting with :pushpin: in specific channels"
  - Automatic role assignment upon entering a voice channel
  - Discord server invite whitelist
  - Meta question information command
  - Cleverbot integration
  - Server information command
  - ReactionRoles
  - Dynamic voice channels
  - Reddit integration
admin_features:
  - Logging of message edit and delete events
  - Send/Edit/Delete text and embed messages as the bot
  - Media only channels
  - News command
  - Mod commands
  - AutoKick & InstantKick
  - Member logging
  - Permission system
features_title: Features
author_title: Author
contributors_title: Contributors
github_title: GitHub
version_title: Version
prefix_title: Prefix
help_command_title: Help Command
bugs_features_title: Bug Reports / Feature Requests
bugs_features: >
  Please [create an issue](https://github.com/Defelo/MorpheusHelper/issues/new) in the GitHub repository
  or contact me (<@370876111992913922>) via Discord.

# help
cog_or_command_not_found: This cog or command does not exist.
description: Description
subcommands: Subcommands
no_category: No category
help: Help
help_usage: |
  Type `{0}help <command>` for more info on a command.
  Type `{0}help <cog>` for more info on a cog.

# betheprofessional
betheprofessional: BeTheProfessional
youre_not_the_first_one: "Topic `{}` not found.\nYou're not the first one to try this, {}"
topic_not_found: Topic `{}` not found.
topic_not_found_did_you_mean: Topic `{}` not found. Did you mean `{}`?
available_topics_header: "Available Topics"
no_topics_registered: No topics have been registered yet.

cnt_topics_added: ":white_check_mark: {} topics have been added successfully."
topic_added: ":white_check_mark: Topic has been added successfully."
no_topic_added: No topic has been added.
cnt_topics_removed: ":white_check_mark: {} topics have been removed successfully."
topic_removed: ":white_check_mark: Topic has been removed successfully."
no_topic_removed: No topic has been removed.

topic_invalid_chars: Topic name `{}` contains invalid characters.
topic_already_registered: Topic `{}` has already been registered.
topic_not_registered_too_high: Topic could not be registered because `@{}` is higher than `@{}`.
topic_not_registered_managed_role: Topic could not be registered because `@{}` cannot be assigned manually.
cnt_topics_registered: ":white_check_mark: {} topics have been registered successfully."
log_these_topics_registered: "These topics have been registered:"
topic_registered: ":white_check_mark: Topic has been registered successfully."
log_topic_registered: The new topic `{}` has been registered.
topic_not_registered: Topic `{}` has not been registered.
cnt_topics_unregistered: ":white_check_mark: {} topics have been deleted successfully."
log_these_topics_unregistered: "These topics have been removed:"
topic_unregistered: ":white_check_mark: Topic has been deleted successfully."
log_topic_unregistered: The topic `{}` has been removed.

# server info
info_description: Information about this Discord Server
creation_date: Creation Date
cnt_members: "{} Members"
cnt_online: "{} online"
owner: Owner
cnt_admins: "{} Administrators"
cnt_mods: "{} Moderators"
cnt_supps: "{} Supporters"
cnt_bots: "{} Bots"
topics: Topics
cnt_topics: "{} Topics registered"
allowed_discord_server: Allowed Discord Servers
cnt_servers_whitelisted: "{} servers whitelisted"
bots: Bots
no_bots: No bots found.
online: Online
offline: Offline

# invites
illegal_invite_link: >
  :x: Illegal discord invite link!
  Please contact a team member to submit a request for whitelisting the invitation.
  Use the command `{}` to get a list of all allowed discord servers.
log_illegal_invite: "Deleted a message of {} in {} because it contained one or more illegal discord invite links: {}"
log_illegal_invite_not_deleted: |
  {} sent a message in {} which contained one or more illegal discord invite links: {}
  The message could not be deleted because I don't have `manage_messages` permission in this channel.
allowed_servers_title: "Allowed discord servers (any link to these servers is allowed to post)"
no_server_allowed: ":x: No discord servers allowed."
invalid_invite: Invalid invite.
allowed_server_not_found: Allowed discord server not found.
allowed_server: Allowed Discord Server
server_name: Server Name
server_id: Server ID
invite_link: Invite Link
invite_link_expired: Invite Link (expired)
applicant: Applicant
approver: Approver
date: Date
server_already_whitelisted: This server has already been whitelisted.
server_whitelisted: ":white_check_mark: Server has been whitelisted successfully."
log_server_whitelisted: ":white_check_mark: Discord Server `{}` has been added to the whitelist."
server_not_whitelisted: Server is not whitelisted.
server_removed: ":white_check_mark: Server has been removed from the whitelist successfully."
log_server_removed: Discord Server `{}` has been removed from the whitelist.
invite_updated: ":white_check_mark: Invite link for `{}` has been updated."
log_invite_updated: "{} just updated the invite link for `{}`."
invites: Invites

# logging
message_edited: Message Edited
channel: Channel
url: URL
old_content: Old Content
new_content: New Content
message_deleted: Message Deleted
attachments: Attachments
message_id: Message ID
logging_channels_header: "Logging channels:"
msg_edit_on: "message edit: {} (minimum distance: {})"
msg_edit_off: "message edit: *disabled*"
msg_delete_on: "message delete: {}"
msg_delete_off: "message delete: *disabled*"
changelog_on: "changelog: {}"
changelog_off: "changelog: *disabled*"
min_diff_gt_zero: Minimum distance must be greater than zero.
edit_mindiff_updated: >
  :white_check_mark: Message edit events will now only be logged if the edit distance is at least {}.
log_mindiff_updated: Minimum edit distance has been set to {}.
log_not_changed_no_permissions: >
  Logging channel could not be changed because I don't have `send_messages` permission there.
log_edit_updated: ":white_check_mark: Logs for message edit events will now be sent to {}."
log_edit_disabled: ":white_check_mark: Logging for message edit events has been disabled."
log_delete_updated: ":white_check_mark: Logs for message delete events will now be sent to {}."
log_delete_disabled: ":white_check_mark: Logging for message delete events has been disabled."
log_changelog_updated: ":white_check_mark: Changelog channel is now {}."
log_changelog_disabled: ":white_check_mark: Changelog channel has been disabled."
maxage_disabled: Automatic deletion of old log entries is disabled.
maxage_enabled: Log entries older than {} days will be deleted automatically.
maxage_set: ":white_check_mark: Maximum age of log entries has been set to {} days."
maxage_set_disabled: ":white_check_mark: Automatic deletion of old log entries has been disabled."
logging: Logging
msg_edit: ":pencil: Message Edit Channel"
msg_delete: ":wastebasket: Message Delete Channel"
changelog: ":clipboard: Changelog Channel"
logging_disabled: ":x: Logging disabled"
mindiff: ":straight_ruler: Minimum Edit Distance"
maxage: ":clock3: Maximum Age"
x_days: "{} days"
already_excluded: Channel is already excluded from logging.
excluded: ":white_check_mark: Channel has been excluded from logging."
log_excluded: Channel {} has been excluded from logging.
not_excluded: Channel is not excluded from logging.
unexcluded: ":white_check_mark: Channel has been removed from logging exclude list."
log_unexcluded: Channel {} has been removed from logging exclude list.
excluded_channels: Logging - Excluded Channels
no_channels_excluded: No Channels have been excluded from logging.

# mediaonly
mediaonly: Mediaonly
deleted_nomedia: >
  Only pictures are allowed in this channel.
  For conversations please use the channels designated for this purpose.
log_deleted_nomedia: Deleted a message of {} in media only channel {} because it did not contain an image.
media_only_channels_header: "Media only channels"
no_media_only_channels: ":x: No media only channels."
channel_already_media_only: Channel is already a media only channel.
channel_now_media_only: ":white_check_mark: Channel is now a media only channel."
log_channel_now_media_only: Channel {} is now a media only channel.
channel_not_media_only: ":x: Channel is not a media only channel."
channel_not_media_only_anymore: ":white_check_mark: Channel is not a media only channel anymore."
log_channel_not_media_only_anymore: Channel {} is not a media only channel anymore.
media_only_not_changed_no_permissions: >
  :x: Media only channel could not be added because I don't have `manage_messages` permission there.

# metaquestion
metaquestion_title: Metafragen
metaquestion_description: >
  Eine Metafrage ist eine Frage über eine Frage, wie beispielsweise „Darf ich etwas fragen?“
  oder „Kennt sich jemand mit Computern aus?“.

  In der Regel wird der Begriff Metafrage aber verallgemeinert und für alle Fragen verwendet,
  die keine direkte Frage zum Problem des Hilfesuchenden sind. Der Hilfesuchende fragt also zunächst
  allgemein, ob jemand helfen kann. Gerade Neulinge oder unerfahrene Benutzer lassen sich zu Metafragen
  hinreißen, um einen kompetenten und hilfsbereiten Ansprechpartner zu finden. Meistens werden Metafragen
  ignoriert oder der Fragende wird rüde darauf hingewiesen, dass ihm niemand bei seinem Problem
  helfen könne, ohne dies zu kennen. Grundsätzlich folgt auf eine Meta-Frage eine weitere Frage.
requested_by: Requested by @{} ({})
metaquestion_description_reduced: "http://metafrage.de/ (Requested by {})"
mq_advantages_title: Vorteile von Metafragen
mq_advantages:
  - als höfliche Floskel um Aufmerksamkeit zu gewinnen
  - Beginn einer zunächst einseitigen Konversation (Allgemeine Problemanalyse)
mq_disadvantages_title: Nachteile von Metafragen
mq_disadvantages:
  - >-
    die Anwesenden könnten eventuell bei dem Problem helfen, obwohl sie (eventuell aus Bescheidenheit)
    nicht von sich behaupten würden, mit dem Thema vertraut zu sein,
  - >-
    oft ist die Metafrage falsch formuliert, z. B. wird gefragt „kennt sich jemand mit Kochen aus?“
    und er will nur wissen, ob Mangos essbar sind,
  - >-
    Auch wenn jemand mit dem erfragten Thema vertraut ist, bedeutet dies nicht, dass er eine
    spezielle Frage zu diesem beantworten kann – niemand ist allwissend,
  - >-
    wenn keine Reaktion auf die Metafrage erfolgt, beläßt es der Fragende meist dabei. So
    kann eine Antwort auf das Problem von später Aufmerksamwerdenden nicht erfolgen.

# codeblocks
codeblocks_title: How to Code Block
codeblocks_description: |
  \```language
  <code>
  \```

  **Example**
  \```python
  print("Hello World")
  \```
  *turns into*
  ```python
  print("Hello World")
  ```

# reactionpin
reactionpin: Reactionpin
msg_not_pinned_system: Message could not be pinned, because it is a system message.
msg_not_pinned_limit: Message could not be pinned, because 50 messages are already pinned in this channel.
whitelisted_channels_header: Whitelisted channels
no_whitelisted_channels: No whitelisted channels.
channel_already_whitelisted: Channel is already whitelisted.
channel_whitelisted: ":white_check_mark: Channel has been whitelisted."
log_channel_whitelisted_rp: Channel {} has been whitelisted for ReactionPin.
channel_not_whitelisted: ":x: Channel is not whitelisted."
channel_removed: ":white_check_mark: Channel has been removed from the whitelist."
log_channel_removed_rp: Channel {} has been removed from the ReactionPin whitelist.
pin_messages_enabled: ":white_check_mark: Pin Messages are enabled."
pin_messages_disabled: ":white_check_mark: Pin Messages are disabled."
pin_messages_now_enabled: ":white_check_mark: Pin Messages have been enabled."
pin_messages_now_disabled: ":white_check_mark: Pin Messages have been disabled."
no_blocked_role: No blocked role configured.
blocked_role: "Blocked role: `@{}`"
blocked_role_updated: Blocked role has been updated.

# reactionrole
reactionrole: Reactionrole
no_reactionrole_links: No ReactionRole links have been created yet.
no_reactionrole_links_for_msg: No ReactionRole links have been created yet for this message.
rr_link_already_exists: A link already exists for this reaction on this message.
rr_link_created: ":white_check_mark: Link has been created successfully."
rr_link_not_created_no_permissions: >
  Link could not be created because I don't have `add_reactions` permission in this channel.
log_rr_link_created: ReactionRole link for {} -> <@&{}> has been created on [message]({})
rr_link_not_found: Such a link does not exist.
rr_link_removed: ":white_check_mark: Link has been removed successfully."
log_rr_link_removed: ReactionRole link for {} has been deleted on [message]({})
rr_link: "{} -> {}"
rr_link_auto_remove: "{} -> {} (auto remove)"

# rule commands
rule: Send messages
send_embed_title: Send me the title of the embed!
send_embed_content: Ok, now send me the content of the embed!
could_not_send_message: Message could not be sent because I don't have `send_messages` permission in this channel.
send_message: Now send me the message!
msg_could_not_be_sent: Message could not be sent.
msg_sent: ":white_check_mark: Message has been sent successfully."
invalid_color: Invalid color
could_not_send_embed: Message could not be sent because I don't have `embed_links` permission in this channel.
could_not_edit: This message cannot be edited because the bot is not the author of the message.
send_new_message: Now send me the new message!
msg_edited: ":white_check_mark: Message has been edited successfully."
cannot_delete_dm: Private messages cannot be deleted.
could_not_delete: Message could not be deleted because I don't have `manage_messages` permission in this channel.
msg_deleted: ":white_check_mark: Message has been deleted successfully."
title_too_long: Title is too long.
cannot_edit_files: Files cannot be edited.

# voice channel
updating_voice_roles: Updating voice channel roles
voice_init_done: Initialization complete
no_links_created: No links have been created yet.
link_already_exists: Link already exists.
link_not_created_too_high: Link could not be created because <@&{}> is higher than <@&{}>.
link_not_created_managed_role: Link could not be created because <@&{}> cannot be assigned manually.
link_created: ":white_check_mark: Link has been created between voice channel `{}` and role <@&{}>."
log_link_created: Link has been created between voice channel `{}` and role `@{}`.
link_not_found: Link does not exist.
link_deleted: ":white_check_mark: Link has been deleted."
log_link_deleted: Link has been deleted between voice channel `{}` and role `@{}`.

dyn_group_already_exists: This channel is already part of an existing voice channel group.
dyn_group_created: ":white_check_mark: Dynamic voice channel group has been created successfully."
log_dyn_group_created: Dynamic voice channel group `{}` has been created.
dyn_group_not_found: This channel is not part of any voice channel group.
group_list_entry: "{} [{}] {} ({} active channels)"
no_dyn_group: No dynamic voice channel groups have been created yet.
dyn_group_removed: ":white_check_mark: Dynamic voice channel group has been removed successfully."
log_dyn_group_removed: Dynamic voice channel group `{}` has been removed.
dyn_voice_created: Channel has been created by {}.
dyn_voice_joined: "{} joined this channel."
dyn_voice_left: "{} left this channel."
private_dyn_voice_help_title: Private Voice Channel Commands
private_dyn_voice_help_content: |
  `{prefix}vc invite <member>` - add a member to this voice channel
  `{prefix}vc remove <member>` - kick and remove a member from this voice channel
  `{prefix}vc owner [<member>]` - transfer ownership of this voice channel
  `{prefix}vc close` - manually close this voice channel
  Note that these commands can be used in any text channel.
error_visibility: "`visibility` must either be `public` or `private`."
not_in_private_voice: You have to be in a private voice channel to use this command.
private_voice_owner_required: You are not the owner of this voice channel.
private_voice_closed: ":white_check_mark: Private voice channel has been closed successfully."
user_added_to_private_voice: "{} has been invited to join this private voice channel."
user_added_to_private_voice_dm: "{} just invited you to join a private voice channel."
user_added_to_private_voice_response: ":white_check_mark: User has been added to this private voice channel."
cannot_add_user: User could not be added.
user_removed_from_private_voice: "{} has been removed from this private voice channel."
user_removed_from_private_voice_response: ":white_check_mark: User has been removed from this private voice channel."
cannot_remove_member: This member could not be removed.
member_could_not_be_kicked: You cannot remove a team member from this voice channel.
user_not_in_this_channel: User is not in the same private voice channel.
owner_of_private_voice: "Owner of this private voice channel: {}"
bot_no_owner_transfer: You cannot transfer ownership to a bot.
private_voice_owner_changed: ":white_check_mark: {} is now the owner of this private voice channel."
private_voice_owner_changed_response: ":white_check_mark: Owner of this private voice channel has been changed."
link_on_dynamic_channel_not_created: >
  Link could not be created for dynamic voice channel.
  Specify the parent channel instead.
voice_channel: Voice Channel

# cleverbot
cleverbot: Cleverbot
log_channel_whitelisted_cb: Channel {} has been whitelisted for CleverBot.
log_channel_removed_cb: Channel {} has been removed from the CleverBot whitelist.
session_reset: Session for {} was successfully reset.

# news
news: News
news_already_authorized: User is already authorized to send news in this channel.
news_authorized: ":white_check_mark: User has been authorized to send news in this channel."
log_news_authorized: User {} has been authorized to send news in {}.
news_not_authorized: User is not authorized to send news in this channel.
news_unauthorized: ":white_check_mark: User has been unauthorized to send news in this channel."
log_news_unauthorized: User {} has been unauthorized to send news in {}.
no_news_authorizations: No user has been authorized to send news yet.
news_not_added_no_permissions: >
  User could not be authorized because I don't have `send_messages` permission in this channel.
news_you_are_not_authorized: You are not authorized to send news in this channel.
sent_by: Sent by @{} ({})

# mod tools
roles: Roles
role_admin: Administrator
role_mod: Moderator
role_supp: Supporter
role_team: Team
role_mute: Mute
role_not_set: ":x: Role not set."
role_set: ":white_check_mark: Role has been set successfully."
log_role_set_admin: "Administrator role has been set to `@{}` ({})"
log_role_set_mod: "Moderator role has been set to `@{}` ({})"
log_role_set_supp: "Supporter role has been set to `@{}` ({})"
log_role_set_team: "Team role has been set to `@{}` ({})"
log_role_set_mute: "Mute role has been set to `@{}` ({})"
role_not_set_too_high: Role could not be set because `@{}` is higher than `@{}`.
role_not_set_managed_role: Role could not be set because `@{}` cannot be assigned manually.

no_dm: ":warning: User does not allow direct messages."
reason_too_long: "Reason is too long. :pencil:"
report: Report
cannot_report: This member cannot be reported.
reported_response: ":white_check_mark: User reported."
log_reported: "{} reported {} (`{}`) because of `{}`."
warn: Warn
cannot_warn: This member cannot be warned.
warned: "{} just warned you on {}:```\n{}\n```"
warned_response: ":white_check_mark: User warned."
log_warned: "{} warned {} (`{}`) because of `{}`."
invalid_duration: Invalid duration.
invalid_duration_inf: Invalid duration. Try `inf` instead.
mute: Mute
mute_role_not_set: User could not be muted because no mute role is configured.
cannot_mute: This member cannot be muted.
already_muted: User is already muted for the given period of time.
muted: "{} just muted you on {} for {} days:```\n{}\n```"
muted_inf: "{} just muted you on {}:```\n{}\n```"
muted_response: ":white_check_mark: User muted."
log_muted: "{} muted {} (`{}`) for {} days because of `{}`."
log_muted_inf: "{} muted {} (`{}`) because of `{}`."
log_unmuted_expired: "Unmuted {} (`{}`) because the mute time for this user has expired."
unmuted_response: ":white_check_mark: User unmuted."
log_unmuted: "{} unmuted {} (`{}`) because of `{}`."
not_muted: User is not muted.
kick: Kick
kicked: "{} just kicked you from {}:```\n{}\n```"
kicked_response: ":white_check_mark: User kicked."
log_kicked: "{} kicked {} (`{}`) because of `{}`."
cannot_kick: This member cannot be kicked.
cannot_kick_permissions: User could not be kicked because I don't have `kick_members` permission on this server.
ban: Ban
cannot_ban: This member cannot be banned.
already_banned: This member is already banned for the given period of time.
cannot_ban_permissions: User could not be banned because I don't have `ban_members` permission on this server.
banned: "{} just banned you from {} for {} days:```\n{}\n```"
banned_inf: "{} just banned you from {}:```\n{}\n```"
banned_response: ":white_check_mark: User banned."
log_banned: "{} banned {} (`{}`) for {} days because of `{}`."
log_banned_inf: "{} banned {} (`{}`) because of `{}`."
log_unbanned_expired: "Unbanned {} (`{}`) because the ban time for this user has expired."
not_banned: This member is not banned.
unbanned_response: ":white_check_mark: User unbanned."
log_unbanned: "{} unbanned {} (`{}`) because of `{}`."
cannot_unban_permissions: User could not be unbanned because I don't have `ban_members` permission on this server.
user_not_found: User not found.
init_join_log: Init join log
filling_join_log: ":hourglass_flowing_sand: Creating join log entries for {} members. This may take a while."
join_log_filled: ":white_check_mark: Join log has been initialized successfully."

stats_not_allowed: You are not allowed to access this information.
could_not_send_dm: Message could not be sent. Please enable direct messages from this server!
stats: User Statistics
reported_cnt: ":speech_balloon:  Reported"
warned_cnt: ":warning:  Warned"
muted_cnt: ":mute:  Muted"
kicked_cnt: ":x:  Kicked"
banned_cnt: ":no_entry:  Banned"
active_passive: "active: `{}`\npassive: `{}`"
status: Status
member_since: ":clock2:  Member since {} (UTC)"
not_a_member: ":x:  User is not a member of this server."
status_banned: ":no_entry:  User is banned from this server."
status_banned_days: ":no_entry:  User is banned for {} days from this server ({} days left)."
status_muted: ":mute:  User is muted on this server."
status_muted_days: ":mute:  User is muted for {} days on this server ({} days left)."
userlogs: User Logs
ulog_empty: No entries for this user.
ulog_created: ":sparkles:  **Created** this account."
ulog_joined: ":tada:  **Joined** this server."
ulog_left: ":door:  **Left** this server."
ulog_nick_set: ":label:  **Nickname set** to `{}`"
ulog_nick_updated: ":label:  **Nickname changed** from `{}` to `{}`"
ulog_nick_cleared: ":label:  **Nickname** `{}` **cleared**"
ulog_username_updated: ":label:  **Username changed** from `{}` to `{}`"
ulog_reported: ":speech_balloon:  **Reported** by {} because of `{}`"
ulog_warned: ":warning:  **Warned** by {} because of `{}`"
ulog_muted:
  - ":mute:  **Muted** by {} for {} days because of `{}`"
  - ":mute:  **Mute upgraded** by {} to {} days because of `{}`"
ulog_muted_inf:
  - ":mute:  **Muted** by {} because of `{}`"
  - ":mute:  **Mute upgraded** by {} because of `{}`"
ulog_unmuted: ":loud_sound:  **Unmuted** by {} because of `{}`"
ulog_unmuted_expired: ":loud_sound:  **Unmuted** because the mute time has expired."
ulog_kicked: ":x:  **Kicked** by {} because of `{}`"
ulog_autokicked: ":hourglass:  **Kicked** automatically."
ulog_banned:
  - ":no_entry:  **Banned** by {} for {} days because of `{}`"
  - ":no_entry:  **Ban upgraded** by {} to {} days because of `{}`"
ulog_banned_inf:
  - ":no_entry:  **Banned** by {} because of `{}`"
  - ":no_entry:  **Ban upgraded** by {} because of `{}`"
ulog_unbanned: ":white_check_mark:  **Unbanned** by {} because of `{}`"
ulog_unbanned_expired: ":white_check_mark:  **Unbanned** because the ban time has expired."
ulog_invite_approved: ":+1:  **Invite approved** by {}: {}"
ulog_invite_removed: ":-1:  **Invite removed** by {}: {}"
utc_note: Timestamps in UTC

# permissions
permission_levels:
  - Public
  - Supporter
  - Moderator
  - Administrator
  - Owner
no_permissions: No priviliges granted.
invalid_permission_level: Invalid permission level.
invalid_permission: Invalid permission.
<<<<<<< HEAD
permission_set: ":white_check_mark: Permission `{}` has been granted to `>= {}`"
=======
cannot_manage_permission_level: You are not allowed to manage this permission level.
permission_set: Permission `{}` has been granted to `>= {}`
>>>>>>> 7628c3ea
permissions_title: Permissions
my_permissions_title: My Permissions

permissions:
  vc_private_owner: pretend to be the owner of a private voice channel
  vc_manage_dyn: manage dynamic voice channels
  vc_manage_link: manage voice channel links

  send: send a message as the bot
  edit: edit messages sent by the bot
  delete: delete a message

  rr_manage: manage reactionrole

  rp_pin: pin other user's messages
  rp_manage: manage reactionpin

  news_manage: manage news

  warn: warn a user
  mute: mute a user
  kick: kick a user
  ban: ban a user
  view_stats: view other user's statistics
  init_join_log: initialize join log

  manage_autokick: manage autokick
  manage_instantkick: manage instantkick

  manage_verification: manage verification command

  mq_reduce: reduce metaquestion embeds

  mo_bypass: bypass mediaonly checks
  mo_manage: manage mediaonly

  btp_manage: manage betheprofessional roles

  cb_list: list cleverbot channels
  cb_manage: manage cleverbot
  cb_reset: reset cleverbot sessions

  invite_bypass: bypass invite checks
  invite_manage: manage allowed invites

  log_manage: manage logging

  change_prefix: change bot prefix
  admininfo: view admininfo
  view_own_permissions: view own permissions
  view_all_permissions: view all permissions

  manage_reddit: manage reddit integration

# reddit
reddit: Reddit
interval: Interval
x_hours: "{} hours"
limit: Limit
reddit_links: Reddit links
no_reddit_links: No reddit links have been created yet.
subreddit_not_found: Subreddit does not exist.
reddit_link_not_created_permission: >
  Reddit link could not be created because I don't have `send_messages` permission in this channel.
reddit_link_already_exists: Reddit link already exists.
reddit_link_created: Reddit link has been created.
log_reddit_link_created: Reddit link `r/{}` -> {} has been created.
reddit_link_not_found: Reddit link does not exist.
reddit_link_removed: ":white_check_mark: Reddit link has been removed."
log_reddit_link_removed: Reddit link `r/{}` -> {} has been removed.
done: ":white_check_mark: Done"
reddit_interval: "Reddit lookup interval: {} hours"
invalid_interval: Invalid interval.
reddit_interval_set: ":white_check_mark: Reddit lookup interval has been updated."
log_reddit_interval_set: Reddit lookup interval has been set to {} hours.
invalid_limit: Invalid limit.
reddit_limit: "Reddit limit: {}"
reddit_limit_set: ":white_check_mark: Reddit limit has been updated."
log_reddit_limit_set: Reddit limit has been set to {}.

# autokick
autokick: AutoKick
autokick_mode_configured:
  - ":white_check_mark: AutoKick has been disabled."
  - ":white_check_mark: AutoKick mode has been set to normal."
  - ":white_check_mark: AutoKick mode has been set to reverse."
autokick_delay_configured: ":white_check_mark: AutoKick delay has been configured."
log_autokick_delay_configured: AutoKick delay has been set to {} seconds.
autokick_role_configured: ":white_check_mark: AutoKick role has been configured."
log_autokick_role_configured: "AutoKick role has been set to `@{}` ({})"
autokick_disabled: AutoKick is disabled.
autokick_mode:
  - Mode is set to normal.
  - Mode is set to reverse.
delay: Delay
x_seconds: "{} seconds"
role: Role
autokicked: "You have been automatically kicked from {}."
log_autokicked: "Kicked automatically."

# instantkick
instantkick: InstantKick
instantkick_disabled: ":x: InstantKick is disabled."
instantkick_enabled: ":white_check_mark: InstantKick is enabled."
instantkick_set_disabled: ":white_check_mark: InstantKick has been disabled."
instantkick_role_configured: ":white_check_mark: InstantKick role has been configured."
log_instantkick_role_configured: ":white_check_mark: InstantKick role has been set to `@{}` ({})"
instantkick_cannot_kick: Members with this role cannot be kicked.

# verification
verification: Verification
verification_role_added: ":white_check_mark: Verification role has been added."
log_verification_role_added: "Verification role has been added: `@{}` ({}) (normal)"
log_verification_role_added_reverse: "Verification role has been added: `@{}` ({}) (reverse)"
verification_role_removed: ":white_check_mark:  Verification role has been removed."
log_verification_role_removed: "Verification role has been removed: `@{}` ({})"
password_too_long: Password is too long, sorry.
verification_password_configured: ":white_check_mark: Verification password has been configured."
log_verification_password_configured: Verification password has been set to `{}`
verification_delay_configured: ":white_check_mark: Verification delay has been configured."
verification_delay_disabled: ":white_check_mark: Verification delay has been disabled."
log_verification_delay_configured: Verification delay has been set to {} seconds.
verification_disabled: Verification command is disabled.
verification_enabled: Verification command is enabled.
password: Password
roles_normal: Roles (normal)
roles_reverse: Roles (reverse)
verification_role: " - `@{}` ({}) (normal)"
verification_role_reverse: " - `@{}` ({}) (reverse)"
private_only: This command can only be used in direct messages.
already_verified: You are already verified.
password_incorrect: Password is incorrect!
verified: ":white_check_mark: Verified successfully"
verification_role_already_set: Role already set.
verification_role_not_set: Role not set.
verification_reverse_role_not_assigned: Verification failed!
disabled: ":x: Disabled"

# vote
vote_explanation: Vote using the reactions below!
too_many_options: You specified too many options. The maximum amount is {}.
missing_options: Missing options
empty_option: Empty option
poll_usage: |
  <question>
  [emoji1] <option1>
  [emojiX] [optionX]<|MERGE_RESOLUTION|>--- conflicted
+++ resolved
@@ -538,12 +538,8 @@
 no_permissions: No priviliges granted.
 invalid_permission_level: Invalid permission level.
 invalid_permission: Invalid permission.
-<<<<<<< HEAD
+cannot_manage_permission_level: You are not allowed to manage this permission level.
 permission_set: ":white_check_mark: Permission `{}` has been granted to `>= {}`"
-=======
-cannot_manage_permission_level: You are not allowed to manage this permission level.
-permission_set: Permission `{}` has been granted to `>= {}`
->>>>>>> 7628c3ea
 permissions_title: Permissions
 my_permissions_title: My Permissions
 
