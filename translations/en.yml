--- conflicted
+++ resolved
@@ -353,12 +353,8 @@
 private_voice_owner_required: You are not the owner of this voice channel.
 private_voice_closed: ":white_check_mark: Private voice channel has been closed successfully."
 user_added_to_private_voice: "{} has been invited to join this private voice channel."
-<<<<<<< HEAD
+user_added_to_private_voice_dm: "{} just invited you to join a private voice channel."
 user_added_to_private_voice_response: ":white_check_mark: User has been added to this private voice channel."
-=======
-user_added_to_private_voice_dm: "{} just invited you to join a private voice channel."
-user_added_to_private_voice_response: User has been added to this private voice channel.
->>>>>>> 836f4a06
 user_removed_from_private_voice: "{} has been removed from this private voice channel."
 user_removed_from_private_voice_response: ":white_check_mark: User has been removed from this private voice channel."
 cannot_remove_member: This member could not be removed.
