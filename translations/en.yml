not_allowed: You are not allowed to use this command.

# profile
profile_status:
  - github.com/Defelo/MorpheusHelper
  - Developed by Defelo#2022

# quote mentions
quote_remove_mentions: >
  :warning: Please remove all role mentions in a quote before sending the message,
  otherwise the roles are notified again! {}

# ping
pong: Pong!
pong_latency: ":hourglass: ({:.0f} ms)"

# status
online_status: Online Status
logged_in: ":green_circle:"
heartbeat: ":heartbeat:"

# error
error: Error
error_string: ":x: {}"

# prefix
prefix: Prefix
invalid_prefix_length: Length of prefix must be between 1 and 16
prefix_invalid_chars: Prefix contains invalid characters.
prefix_updated: ":white_check_mark: Prefix has been updated."
log_prefix_updated: Bot prefix has been changed to `{}`

# auth
authorized_roles_header: "The following roles are authorized to control this bot:"
no_authorized_roles: Except administrators nobody can control this bot.
already_authorized: Role `@{}` is already authorized.
role_authorized: Role `@{}` has been authorized to control this bot.
log_role_authorized: Role `@{}` has been authorized to control this bot.
not_authorized: Role `@{}` is not authorized.
role_unauthorized: Role `@{}` has been unauthorized to control this bot.
log_role_unauthorized: Role `@{}` has been unauthorized to control this bot.

# info
bot_description: Helper Bot for the Discord Server of The Morpheus Tutorials
test:
features:
  - Role system for topics you are interested in
  - "Pin your own messages by reacting with :pushpin: in specific channels"
  - Automatic role assignment upon entering a voice channel
  - Discord server invite whitelist
  - Meta question information command
  - Cleverbot integration
  - Server information command
  - ReactionRoles
  - Dynamic voice channels
  - Reddit integration
admin_features:
  - Logging of message edit and delete events
  - Send/Edit/Delete text and embed messages as the bot
  - Media only channels
  - News command
  - Mod commands
  - AutoKick & InstantKick
  - Member logging
  - Permission system
features_title: Features
author_title: Author
contributors_title: Contributors
github_title: GitHub
version_title: Version
prefix_title: Prefix
help_command_title: Help Command
bugs_features_title: Bug Reports / Feature Requests
bugs_features: >
  Please [create an issue](https://github.com/Defelo/MorpheusHelper/issues/new) in the GitHub repository
  or contact me (<@370876111992913922>) via Discord.

# help
cog_or_command_not_found: This cog or command does not exist.
description: Description
subcommands: Subcommands
no_category: No category
help: Help
help_usage: |
  Type `{0}help <command>` for more info on a command.
  Type `{0}help <cog>` for more info on a cog.

# betheprofessional
betheprofessional: BeTheProfessional
youre_not_the_first_one: "Topic `{}` not found.\nYou're not the first one to try this, {}"
topic_not_found: Topic `{}` not found.
topic_not_found_did_you_mean: Topic `{}` not found. Did you mean `{}`?
available_topics_header: "Available Topics"
no_topics_registered: No topics have been registered yet.

cnt_topics_added: ":white_check_mark: {} topics have been added successfully."
topic_added: ":white_check_mark: Topic has been added successfully."
no_topic_added: No topic has been added.
cnt_topics_removed: ":white_check_mark: {} topics have been removed successfully."
topic_removed: ":white_check_mark: Topic has been removed successfully."
no_topic_removed: No topic has been removed.

topic_invalid_chars: Topic name `{}` contains invalid characters.
topic_already_registered: Topic `{}` has already been registered.
topic_not_registered_too_high: Topic could not be registered because `@{}` is higher than `@{}`.
topic_not_registered_managed_role: Topic could not be registered because `@{}` cannot be assigned manually.
cnt_topics_registered: ":white_check_mark: {} topics have been registered successfully."
log_these_topics_registered: "These topics have been registered:"
topic_registered: ":white_check_mark: Topic has been registered successfully."
log_topic_registered: The new topic `{}` has been registered.
topic_not_registered: Topic `{}` has not been registered.
cnt_topics_unregistered: ":white_check_mark: {} topics have been deleted successfully."
log_these_topics_unregistered: "These topics have been removed:"
topic_unregistered: ":white_check_mark: Topic has been deleted successfully."
log_topic_unregistered: The topic `{}` has been removed.

# server info
info_description: Information about this Discord Server
creation_date: Creation Date
cnt_members: "{} Members"
cnt_online: "{} online"
owner: Owner
cnt_admins: "{} Administrators"
cnt_mods: "{} Moderators"
cnt_supps: "{} Supporters"
cnt_bots: "{} Bots"
topics: Topics
cnt_topics: "{} Topics registered"
allowed_discord_server: Allowed Discord Servers
cnt_servers_whitelisted: "{} servers whitelisted"
bots: Bots
no_bots: No bots found.
online: Online
offline: Offline

# invites
illegal_invite_link: >
  :x: Illegal discord invite link!
  Please contact a team member to submit a request for whitelisting the invitation.
  Use the command `{}` to get a list of all allowed discord servers.
log_illegal_invite: "Deleted a message of {} in {} because it contained one or more illegal discord invite links: {}"
log_illegal_invite_not_deleted: |
  {} sent a message in {} which contained one or more illegal discord invite links: {}
  The message could not be deleted because I don't have `manage_messages` permission in this channel.
allowed_servers_title: "Allowed discord servers (any link to these servers is allowed to post)"
no_server_allowed: ":x: No discord servers allowed."
invalid_invite: Invalid invite.
allowed_server_not_found: Allowed discord server not found.
allowed_server: Allowed Discord Server
server_name: Server Name
server_id: Server ID
invite_link: Invite Link
invite_link_expired: Invite Link (expired)
applicant: Applicant
approver: Approver
date: Date
server_already_whitelisted: This server has already been whitelisted.
server_whitelisted: ":white_check_mark: Server has been whitelisted successfully."
log_server_whitelisted: ":white_check_mark: Discord Server `{}` has been added to the whitelist."
server_not_whitelisted: Server is not whitelisted.
server_removed: ":white_check_mark: Server has been removed from the whitelist successfully."
log_server_removed: Discord Server `{}` has been removed from the whitelist.
invite_updated: ":white_check_mark: Invite link for `{}` has been updated."
log_invite_updated: "{} just updated the invite link for `{}`."
invites: Invites

# logging
message_edited: Message Edited
channel: Channel
url: URL
old_content: Old Content
new_content: New Content
message_deleted: Message Deleted
attachments: Attachments
message_id: Message ID
logging_channels_header: "Logging channels:"
msg_edit_on: "message edit: {} (minimum distance: {})"
msg_edit_off: "message edit: *disabled*"
msg_delete_on: "message delete: {}"
msg_delete_off: "message delete: *disabled*"
changelog_on: "changelog: {}"
changelog_off: "changelog: *disabled*"
min_diff_gt_zero: Minimum distance must be greater than zero.
edit_mindiff_updated: >
  :white_check_mark: Message edit events will now only be logged if the edit distance is at least {}.
log_mindiff_updated: Minimum edit distance has been set to {}.
log_not_changed_no_permissions: >
  Logging channel could not be changed because I don't have `send_messages` permission there.
log_edit_updated: ":white_check_mark: Logs for message edit events will now be sent to {}."
log_edit_disabled: ":white_check_mark: Logging for message edit events has been disabled."
log_delete_updated: ":white_check_mark: Logs for message delete events will now be sent to {}."
log_delete_disabled: ":white_check_mark: Logging for message delete events has been disabled."
log_changelog_updated: ":white_check_mark: Changelog channel is now {}."
log_changelog_disabled: ":white_check_mark: Changelog channel has been disabled."
maxage_disabled: Automatic deletion of old log entries is disabled.
maxage_enabled: Log entries older than {} days will be deleted automatically.
maxage_set: ":white_check_mark: Maximum age of log entries has been set to {} days."
maxage_set_disabled: ":white_check_mark: Automatic deletion of old log entries has been disabled."
logging: Logging
msg_edit: ":pencil: Message Edit Channel"
msg_delete: ":wastebasket: Message Delete Channel"
changelog: ":clipboard: Changelog Channel"
logging_disabled: ":x: Logging disabled"
mindiff: ":straight_ruler: Minimum Edit Distance"
maxage: ":clock3: Maximum Age"
x_days: "{} days"
already_excluded: Channel is already excluded from logging.
excluded: ":white_check_mark: Channel has been excluded from logging."
log_excluded: Channel {} has been excluded from logging.
not_excluded: Channel is not excluded from logging.
unexcluded: ":white_check_mark: Channel has been removed from logging exclude list."
log_unexcluded: Channel {} has been removed from logging exclude list.
excluded_channels: Logging - Excluded Channels
no_channels_excluded: No Channels have been excluded from logging.

# mediaonly
mediaonly: Mediaonly
deleted_nomedia: >
  Only pictures are allowed in this channel.
  For conversations please use the channels designated for this purpose.
log_deleted_nomedia: Deleted a message of {} in media only channel {} because it did not contain an image.
media_only_channels_header: "Media only channels"
no_media_only_channels: ":x: No media only channels."
channel_already_media_only: Channel is already a media only channel.
channel_now_media_only: ":white_check_mark: Channel is now a media only channel."
log_channel_now_media_only: Channel {} is now a media only channel.
channel_not_media_only: ":x: Channel is not a media only channel."
channel_not_media_only_anymore: ":white_check_mark: Channel is not a media only channel anymore."
log_channel_not_media_only_anymore: Channel {} is not a media only channel anymore.
media_only_not_changed_no_permissions: >
  :x: Media only channel could not be added because I don't have `manage_messages` permission there.

# metaquestion
metaquestion_title: Metafragen
metaquestion_description: >
  Eine Metafrage ist eine Frage über eine Frage, wie beispielsweise „Darf ich etwas fragen?“
  oder „Kennt sich jemand mit Computern aus?“.

  In der Regel wird der Begriff Metafrage aber verallgemeinert und für alle Fragen verwendet,
  die keine direkte Frage zum Problem des Hilfesuchenden sind. Der Hilfesuchende fragt also zunächst
  allgemein, ob jemand helfen kann. Gerade Neulinge oder unerfahrene Benutzer lassen sich zu Metafragen
  hinreißen, um einen kompetenten und hilfsbereiten Ansprechpartner zu finden. Meistens werden Metafragen
  ignoriert oder der Fragende wird rüde darauf hingewiesen, dass ihm niemand bei seinem Problem
  helfen könne, ohne dies zu kennen. Grundsätzlich folgt auf eine Meta-Frage eine weitere Frage.
requested_by: Requested by @{} ({})
metaquestion_description_reduced: "http://metafrage.de/ (Requested by {})"
mq_advantages_title: Vorteile von Metafragen
mq_advantages:
  - als höfliche Floskel um Aufmerksamkeit zu gewinnen
  - Beginn einer zunächst einseitigen Konversation (Allgemeine Problemanalyse)
mq_disadvantages_title: Nachteile von Metafragen
mq_disadvantages:
  - >-
    die Anwesenden könnten eventuell bei dem Problem helfen, obwohl sie (eventuell aus Bescheidenheit)
    nicht von sich behaupten würden, mit dem Thema vertraut zu sein,
  - >-
    oft ist die Metafrage falsch formuliert, z. B. wird gefragt „kennt sich jemand mit Kochen aus?“
    und er will nur wissen, ob Mangos essbar sind,
  - >-
    Auch wenn jemand mit dem erfragten Thema vertraut ist, bedeutet dies nicht, dass er eine
    spezielle Frage zu diesem beantworten kann – niemand ist allwissend,
  - >-
    wenn keine Reaktion auf die Metafrage erfolgt, beläßt es der Fragende meist dabei. So
    kann eine Antwort auf das Problem von später Aufmerksamwerdenden nicht erfolgen.

# reactionpin
reactionpin: Reactionpin
msg_not_pinned_system: Message could not be pinned, because it is a system message.
msg_not_pinned_limit: Message could not be pinned, because 50 messages are already pinned in this channel.
whitelisted_channels_header: Whitelisted channels
no_whitelisted_channels: No whitelisted channels.
channel_already_whitelisted: Channel is already whitelisted.
channel_whitelisted: ":white_check_mark: Channel has been whitelisted."
log_channel_whitelisted_rp: Channel {} has been whitelisted for ReactionPin.
channel_not_whitelisted: ":x: Channel is not whitelisted."
channel_removed: ":white_check_mark: Channel has been removed from the whitelist."
log_channel_removed_rp: Channel {} has been removed from the ReactionPin whitelist.
pin_messages_enabled: ":white_check_mark: Pin Messages are enabled."
pin_messages_disabled: ":white_check_mark: Pin Messages are disabled."
pin_messages_now_enabled: ":white_check_mark: Pin Messages have been enabled."
pin_messages_now_disabled: ":white_check_mark: Pin Messages have been disabled."
no_blocked_role: No blocked role configured.
blocked_role: "Blocked role: `@{}`"
blocked_role_updated: Blocked role has been updated.

# reactionrole
reactionrole: Reactionrole
no_reactionrole_links: No ReactionRole links have been created yet.
no_reactionrole_links_for_msg: No ReactionRole links have been created yet for this message.
rr_link_already_exists: A link already exists for this reaction on this message.
rr_link_created: ":white_check_mark: Link has been created successfully."
rr_link_not_created_no_permissions: >
  Link could not be created because I don't have `add_reactions` permission in this channel.
log_rr_link_created: ReactionRole link for {} -> <@&{}> has been created on [message]({})
rr_link_not_found: Such a link does not exist.
rr_link_removed: ":white_check_mark: Link has been removed successfully."
log_rr_link_removed: ReactionRole link for {} has been deleted on [message]({})
rr_link: "{} -> {}"
rr_link_auto_remove: "{} -> {} (auto remove)"

# rule commands
rule: Send messages
send_embed_title: Send me the title of the embed!
send_embed_content: Ok, now send me the content of the embed!
could_not_send_message: Message could not be sent because I don't have `send_messages` permission in this channel.
send_message: Now send me the message!
msg_could_not_be_sent: Message could not be sent.
msg_sent: ":white_check_mark: Message has been sent successfully."
invalid_color: Invalid color
could_not_send_embed: Message could not be sent because I don't have `embed_links` permission in this channel.
could_not_edit: This message cannot be edited because the bot is not the author of the message.
send_new_message: Now send me the new message!
msg_edited: ":white_check_mark: Message has been edited successfully."
cannot_delete_dm: Private messages cannot be deleted.
could_not_delete: Message could not be deleted because I don't have `manage_messages` permission in this channel.
msg_deleted: ":white_check_mark: Message has been deleted successfully."
title_too_long: Title is too long.
cannot_edit_files: Files cannot be edited.

# voice channel
updating_voice_roles: Updating voice channel roles
voice_init_done: Initialization complete
no_links_created: No links have been created yet.
link_already_exists: Link already exists.
link_not_created_too_high: Link could not be created because <@&{}> is higher than <@&{}>.
link_not_created_managed_role: Link could not be created because <@&{}> cannot be assigned manually.
link_created: ":white_check_mark: Link has been created between voice channel `{}` and role <@&{}>."
log_link_created: Link has been created between voice channel `{}` and role `@{}`.
link_not_found: Link does not exist.
link_deleted: ":white_check_mark: Link has been deleted."
log_link_deleted: Link has been deleted between voice channel `{}` and role `@{}`.

dyn_group_already_exists: This channel is already part of an existing voice channel group.
dyn_group_created: ":white_check_mark: Dynamic voice channel group has been created successfully."
log_dyn_group_created: Dynamic voice channel group `{}` has been created.
dyn_group_not_found: This channel is not part of any voice channel group.
group_list_entry: "{} [{}] {} ({} active channels)"
no_dyn_group: No dynamic voice channel groups have been created yet.
dyn_group_removed: ":white_check_mark: Dynamic voice channel group has been removed successfully."
log_dyn_group_removed: Dynamic voice channel group `{}` has been removed.
dyn_voice_created: Channel has been created by {}.
dyn_voice_joined: "{} joined this channel."
dyn_voice_left: "{} left this channel."
private_dyn_voice_help_title: Private Voice Channel Commands
private_dyn_voice_help_content: |
  `{prefix}vc invite <member>` - add a member to this voice channel
  `{prefix}vc remove <member>` - kick and remove a member from this voice channel
  `{prefix}vc owner [<member>]` - transfer ownership of this voice channel
  `{prefix}vc close` - manually close this voice channel
  Note that these commands can be used in any text channel.
error_visibility: "`visibility` must either be `public` or `private`."
not_in_private_voice: You have to be in a private voice channel to use this command.
private_voice_owner_required: You are not the owner of this voice channel.
private_voice_closed: ":white_check_mark: Private voice channel has been closed successfully."
user_added_to_private_voice: "{} has been invited to join this private voice channel."
user_added_to_private_voice_dm: "{} just invited you to join a private voice channel."
<<<<<<< HEAD
user_added_to_private_voice_response: ":white_check_mark: User has been added to this private voice channel."
=======
user_added_to_private_voice_response: User has been added to this private voice channel.
cannot_add_user: User could not be added.
>>>>>>> 4fcfec1b
user_removed_from_private_voice: "{} has been removed from this private voice channel."
user_removed_from_private_voice_response: ":white_check_mark: User has been removed from this private voice channel."
cannot_remove_member: This member could not be removed.
member_could_not_be_kicked: You cannot remove a team member from this voice channel.
user_not_in_this_channel: User is not in the same private voice channel.
owner_of_private_voice: "Owner of this private voice channel: {}"
bot_no_owner_transfer: You cannot transfer ownership to a bot.
private_voice_owner_changed: ":white_check_mark: {} is now the owner of this private voice channel."
private_voice_owner_changed_response: ":white_check_mark: Owner of this private voice channel has been changed."
link_on_dynamic_channel_not_created: >
  Link could not be created for dynamic voice channel.
  Specify the parent channel instead.
voice_channel: Voice Channel

# cleverbot
cleverbot: Cleverbot
log_channel_whitelisted_cb: Channel {} has been whitelisted for CleverBot.
log_channel_removed_cb: Channel {} has been removed from the CleverBot whitelist.
session_reset: Session for {} was successfully reset.

# news
news: News
news_already_authorized: User is already authorized to send news in this channel.
news_authorized: ":white_check_mark: User has been authorized to send news in this channel."
log_news_authorized: User {} has been authorized to send news in {}.
news_not_authorized: User is not authorized to send news in this channel.
news_unauthorized: ":white_check_mark: User has been unauthorized to send news in this channel."
log_news_unauthorized: User {} has been unauthorized to send news in {}.
no_news_authorizations: No user has been authorized to send news yet.
news_not_added_no_permissions: >
  User could not be authorized because I don't have `send_messages` permission in this channel.
news_you_are_not_authorized: You are not authorized to send news in this channel.
sent_by: Sent by @{} ({})

# mod tools
roles: Roles
role_admin: Administrator
role_mod: Moderator
role_supp: Supporter
role_team: Team
role_mute: Mute
role_not_set: ":x: Role not set."
role_set: ":white_check_mark: Role has been set successfully."
log_role_set_admin: "Administrator role has been set to `@{}` ({})"
log_role_set_mod: "Moderator role has been set to `@{}` ({})"
log_role_set_supp: "Supporter role has been set to `@{}` ({})"
log_role_set_team: "Team role has been set to `@{}` ({})"
log_role_set_mute: "Mute role has been set to `@{}` ({})"
role_not_set_too_high: Role could not be set because `@{}` is higher than `@{}`.
role_not_set_managed_role: Role could not be set because `@{}` cannot be assigned manually.

no_dm: ":warning: User does not allow direct messages."
reason_too_long: "Reason is too long. :pencil:"
report: Report
cannot_report: This member cannot be reported.
reported_response: ":white_check_mark: User reported."
log_reported: "{} reported {} (`{}`) because of `{}`."
warn: Warn
cannot_warn: This member cannot be warned.
warned: "{} just warned you on {}:```\n{}\n```"
warned_response: ":white_check_mark: User warned."
log_warned: "{} warned {} (`{}`) because of `{}`."
invalid_duration: Invalid duration.
invalid_duration_inf: Invalid duration. Try `inf` instead.
mute: Mute
mute_role_not_set: User could not be muted because no mute role is configured.
cannot_mute: This member cannot be muted.
already_muted: User is already muted.
muted: "{} just muted you on {} for {} days:```\n{}\n```"
muted_inf: "{} just muted you on {}:```\n{}\n```"
muted_response: ":white_check_mark: User muted."
log_muted: "{} muted {} (`{}`) for {} days because of `{}`."
log_muted_inf: "{} muted {} (`{}`) because of `{}`."
log_unmuted_expired: "Unmuted {} (`{}`) because the mute time for this user has expired."
unmuted_response: ":white_check_mark: User unmuted."
log_unmuted: "{} unmuted {} (`{}`) because of `{}`."
not_muted: User is not muted.
kick: Kick
kicked: "{} just kicked you from {}:```\n{}\n```"
kicked_response: ":white_check_mark: User kicked."
log_kicked: "{} kicked {} (`{}`) because of `{}`."
cannot_kick: This member cannot be kicked.
cannot_kick_permissions: User could not be kicked because I don't have `kick_members` permission on this server.
ban: Ban
cannot_ban: This member cannot be banned.
cannot_ban_permissions: User could not be banned because I don't have `ban_members` permission on this server.
banned: "{} just banned you from {} for {} days:```\n{}\n```"
banned_inf: "{} just banned you from {}:```\n{}\n```"
banned_response: ":white_check_mark: User banned."
log_banned: "{} banned {} (`{}`) for {} days because of `{}`."
log_banned_inf: "{} banned {} (`{}`) because of `{}`."
log_unbanned_expired: "Unbanned {} (`{}`) because the ban time for this user has expired."
not_banned: This member is not banned.
unbanned_response: ":white_check_mark: User unbanned."
log_unbanned: "{} unbanned {} (`{}`) because of `{}`."
cannot_unban_permissions: User could not be unbanned because I don't have `ban_members` permission on this server.
user_not_found: User not found.
init_join_log: Init join log
filling_join_log: ":hourglass_flowing_sand: Creating join log entries for {} members. This may take a while."
join_log_filled: ":white_check_mark: Join log has been initialized successfully."

stats_not_allowed: You are not allowed to access this information.
could_not_send_dm: Message could not be sent. Please enable direct messages from this server!
stats: User Statistics
reported_cnt: ":speech_balloon:  Reported"
warned_cnt: ":warning:  Warned"
muted_cnt: ":mute:  Muted"
kicked_cnt: ":x:  Kicked"
banned_cnt: ":no_entry:  Banned"
active_passive: "active: `{}`\npassive: `{}`"
status: Status
member_since: ":clock2:  Member since {} (UTC)"
not_a_member: ":x:  User is not a member of this server."
status_banned: ":no_entry:  User is banned from this server."
status_banned_days: ":no_entry:  User is banned for {} days from this server ({} days left)."
status_muted: ":mute:  User is muted on this server."
status_muted_days: ":mute:  User is muted for {} days on this server ({} days left)."
userlogs: User Logs
ulog_empty: No entries for this user.
ulog_created: ":sparkles:  **Created** this account."
ulog_joined: ":tada:  **Joined** this server."
ulog_left: ":door:  **Left** this server."
ulog_nick_set: ":label:  **Nickname set** to `{}`"
ulog_nick_updated: ":label:  **Nickname changed** from `{}` to `{}`"
ulog_nick_cleared: ":label:  **Nickname** `{}` **cleared**"
ulog_username_updated: ":label:  **Username changed** from `{}` to `{}`"
ulog_reported: ":speech_balloon:  **Reported** by {} because of `{}`"
ulog_warned: ":warning:  **Warned** by {} because of `{}`"
ulog_muted: ":mute:  **Muted** by {} for {} days because of `{}`"
ulog_muted_inf: ":mute:  **Muted** by {} because of `{}`"
ulog_unmuted: ":loud_sound:  **Unmuted** by {} because of `{}`"
ulog_unmuted_expired: ":loud_sound:  **Unmuted** because the mute time has expired."
ulog_kicked: ":x:  **Kicked** by {} because of `{}`"
ulog_autokicked: ":hourglass:  **Kicked** automatically."
ulog_banned: ":no_entry:  **Banned** by {} for {} days because of `{}`"
ulog_banned_inf: ":no_entry:  **Banned** by {} because of `{}`"
ulog_unbanned: ":white_check_mark:  **Unbanned** by {} because of `{}`"
ulog_unbanned_expired: ":white_check_mark:  **Unbanned** because the ban time has expired."
ulog_invite_approved: ":+1:  **Invite approved** by {}: {}"
ulog_invite_removed: ":-1:  **Invite removed** by {}: {}"
utc_note: Timestamps in UTC

# permissions
permission_levels:
  - Public
  - Supporter
  - Moderator
  - Administrator
no_permissions: No priviliges granted.
invalid_permission_level: Invalid permission level.
invalid_permission: Invalid permission.
permission_set: ":white_check_mark: Permission `{}` has been granted to `>= {}`"
permissions_title: Permissions
my_permissions_title: My Permissions

permissions:
  vc_private_owner: pretend to be the owner of a private voice channel
  vc_manage_dyn: manage dynamic voice channels
  vc_manage_link: manage voice channel links

  send: send a message as the bot
  edit: edit messages sent by the bot
  delete: delete a message

  rr_manage: manage reactionrole

  rp_pin: pin other user's messages
  rp_manage: manage reactionpin

  news_manage: manage news

  warn: warn a user
  mute: mute a user
  kick: kick a user
  ban: ban a user
  view_stats: view other user's statistics
  init_join_log: initialize join log

  manage_autokick: manage autokick
  manage_instantkick: manage instantkick

  manage_verification: manage verification command

  mq_reduce: reduce metaquestion embeds

  mo_bypass: bypass mediaonly checks
  mo_manage: manage mediaonly

  btp_manage: manage betheprofessional roles

  cb_list: list cleverbot channels
  cb_manage: manage cleverbot
  cb_reset: reset cleverbot sessions

  invite_bypass: bypass invite checks
  invite_manage: manage allowed invites

  log_manage: manage logging

  change_prefix: change bot prefix
  admininfo: view admininfo
  view_own_permissions: view own permissions
  view_all_permissions: view all permissions

  manage_reddit: manage reddit integration

# reddit
reddit: Reddit
interval: Interval
x_hours: "{} hours"
limit: Limit
reddit_links: Reddit links
no_reddit_links: No reddit links have been created yet.
subreddit_not_found: Subreddit does not exist.
reddit_link_not_created_permission: >
  Reddit link could not be created because I don't have `send_messages` permission in this channel.
reddit_link_already_exists: Reddit link already exists.
reddit_link_created: ":white_check_mark: Reddit link has been created."
log_reddit_link_created: Reddit link `r/{}` -> {} has been created.
reddit_link_not_found: Reddit link does not exist.
reddit_link_removed: ":white_check_mark: Reddit link has been removed."
log_reddit_link_removed: Reddit link `r/{}` -> {} has been removed.
done: ":white_check_mark: Done"
reddit_interval: "Reddit lookup interval: {} hours"
invalid_interval: Invalid interval.
reddit_interval_set: ":white_check_mark: Reddit lookup interval has been updated."
log_reddit_interval_set: Reddit lookup interval has been set to {} hours.
invalid_limit: Invalid limit.
reddit_limit: "Reddit limit: {}"
reddit_limit_set: ":white_check_mark: Reddit limit has been updated."
log_reddit_limit_set: Reddit limit has been set to {}.

# autokick
autokick: AutoKick
autokick_mode_configured:
  - ":white_check_mark: AutoKick has been disabled."
  - ":white_check_mark: AutoKick mode has been set to normal."
  - ":white_check_mark: AutoKick mode has been set to reverse."
autokick_delay_configured: ":white_check_mark: AutoKick delay has been configured."
log_autokick_delay_configured: AutoKick delay has been set to {} seconds.
autokick_role_configured: ":white_check_mark: AutoKick role has been configured."
log_autokick_role_configured: "AutoKick role has been set to `@{}` ({})"
autokick_disabled: AutoKick is disabled.
autokick_mode:
 - Mode is set to normal.
 - Mode is set to reverse.
delay: Delay
x_seconds: "{} seconds"
role: Role
autokicked: "You have been automatically kicked from {}."
log_autokicked: "Kicked automatically."

# instantkick
instantkick: InstantKick
instantkick_disabled: ":x: InstantKick is disabled."
instantkick_enabled: ":white_check_mark: InstantKick is enabled."
instantkick_set_disabled: ":white_check_mark: InstantKick has been disabled."
instantkick_role_configured: ":white_check_mark: InstantKick role has been configured."
log_instantkick_role_configured: ":white_check_mark: InstantKick role has been set to `@{}` ({})"
instantkick_cannot_kick: Members with this role cannot be kicked.

# verification
verification: Verification
verification_role_added: ":white_check_mark: Verification role has been added."
log_verification_role_added: "Verification role has been added: `@{}` ({}) (normal)"
log_verification_role_added_reverse: "Verification role has been added: `@{}` ({}) (reverse)"
verification_role_removed: ":white_check_mark:  Verification role has been removed."
log_verification_role_removed: "Verification role has been removed: `@{}` ({})"
password_too_long: Password is too long, sorry.
verification_password_configured: ":white_check_mark: Verification password has been configured."
log_verification_password_configured: Verification password has been set to `{}`
verification_delay_configured: ":white_check_mark: Verification delay has been configured."
verification_delay_disabled: ":white_check_mark: Verification delay has been disabled."
log_verification_delay_configured: Verification delay has been set to {} seconds.
verification_disabled: Verification command is disabled.
verification_enabled: Verification command is enabled.
password: Password
roles_normal: Roles (normal)
roles_reverse: Roles (reverse)
verification_role: " - `@{}` ({}) (normal)"
verification_role_reverse: " - `@{}` ({}) (reverse)"
private_only: This command can only be used in direct messages.
already_verified: You are already verified.
password_incorrect: Password is incorrect!
verified: ":white_check_mark: Verified successfully"
verification_role_already_set: Role already set.
verification_role_not_set: Role not set.
verification_reverse_role_not_assigned: Verification failed!
disabled: ":x: Disabled"

# colours
colours:
  default: 0x008080
  red: 0xCF0606
  github: 0x000000
  changelog: 0x008080
  # Cogs
  AutoMod: 0x256BE6
  Allowed Discord Invites: 0x00a300
  CleverBot: 0x8ebbf6
  MediaOnly: 0xe4e800
  Metafragen: 0xc619ff
  Mod Tools: 0x256BE6
  Logging:
    commands: 0x256BE6
    edit: 0xFFFF00
    delete: 0xFF0000
  Server Information: 0x005180
  Verification: 0xA0F7C3
  Voice Channels:
    commands: 0x256BE6
    public: 0x03AD28
    private: 0x256BE6
  Self Assignable Topic Roles: 0xFCCC01
  Rule Commands: 0x256BE6
  News: 0xff0000
  Permissions: 0x256BE6
  ReactionPin: 0x256BE6
  ReactionRole: 0x256BE6
  Reddit: 0xFF4500
  # Commands
  stats: 0x35992C
  userlog: 0x34B77E
  ping: 0x00f000
  info: 0x007700<|MERGE_RESOLUTION|>--- conflicted
+++ resolved
@@ -354,12 +354,8 @@
 private_voice_closed: ":white_check_mark: Private voice channel has been closed successfully."
 user_added_to_private_voice: "{} has been invited to join this private voice channel."
 user_added_to_private_voice_dm: "{} just invited you to join a private voice channel."
-<<<<<<< HEAD
 user_added_to_private_voice_response: ":white_check_mark: User has been added to this private voice channel."
-=======
-user_added_to_private_voice_response: User has been added to this private voice channel.
 cannot_add_user: User could not be added.
->>>>>>> 4fcfec1b
 user_removed_from_private_voice: "{} has been removed from this private voice channel."
 user_removed_from_private_voice_response: ":white_check_mark: User has been removed from this private voice channel."
 cannot_remove_member: This member could not be removed.
