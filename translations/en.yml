not_allowed: You are not allowed to use this command.

# profile
profile_status:
  - github.com/Defelo/MorpheusHelper
  - Developed by Defelo#2022

# quote mentions
quote_remove_mentions: >
  :warning: Please remove all role mentions in a quote before sending the message,
  otherwise the roles are notified again! {}

# ping
pong: Pong!
pong_latency: ":hourglass: ({:.0f} ms)"

# status
online_status: Online Status
logged_in: ":green_circle:"
heartbeat: ":heartbeat:"

# error
error: Error
error_string: ":x: {}"

# prefix
prefix: Prefix
invalid_prefix_length: Length of prefix must be between 1 and 16
prefix_invalid_chars: Prefix contains invalid characters.
prefix_updated: ":white_check_mark: Prefix has been updated."
log_prefix_updated: Bot prefix has been changed to `{}`

# auth
authorized_roles_header: "The following roles are authorized to control this bot:"
no_authorized_roles: Except administrators nobody can control this bot.
already_authorized: Role `@{}` is already authorized.
role_authorized: Role `@{}` has been authorized to control this bot.
log_role_authorized: Role `@{}` has been authorized to control this bot.
not_authorized: Role `@{}` is not authorized.
role_unauthorized: Role `@{}` has been unauthorized to control this bot.
log_role_unauthorized: Role `@{}` has been unauthorized to control this bot.

# info
bot_description: Helper Bot for the Discord Server of The Morpheus Tutorials
test:
features:
  - Role system for topics you are interested in
  - "Pin your own messages by reacting with :pushpin: in specific channels"
  - Automatic role assignment upon entering a voice channel
  - Discord server invite whitelist
  - Meta question information command
  - Cleverbot integration
  - Server information command
  - ReactionRoles
  - Dynamic voice channels
  - Reddit integration
admin_features:
  - Logging of message edit and delete events
  - Send/Edit/Delete text and embed messages as the bot
  - Media only channels
  - News command
  - Mod commands
  - AutoKick & InstantKick
  - Member logging
  - Permission system
features_title: Features
author_title: Author
contributors_title: Contributors
github_title: GitHub
version_title: Version
prefix_title: Prefix
help_command_title: Help Command
bugs_features_title: Bug Reports / Feature Requests
bugs_features: >
  Please [create an issue](https://github.com/Defelo/MorpheusHelper/issues/new) in the GitHub repository
  or contact me (<@370876111992913922>) via Discord.

# help
cog_or_command_not_found: This cog or command does not exist.
description: Description
subcommands: Subcommands
no_category: No category
help: Help
help_usage: |
  Type `{0}help <command>` for more info on a command.
  Type `{0}help <cog>` for more info on a cog.

# betheprofessional
betheprofessional: BeTheProfessional
youre_not_the_first_one: "Topic `{}` not found.\nYou're not the first one to try this, {}"
topic_not_found: Topic `{}` not found.
topic_not_found_did_you_mean: Topic `{}` not found. Did you mean `{}`?
available_topics_header: "Available Topics"
no_topics_registered: No topics have been registered yet.

cnt_topics_added: ":white_check_mark: {} topics have been added successfully."
topic_added: ":white_check_mark: Topic has been added successfully."
no_topic_added: No topic has been added.
cnt_topics_removed: ":white_check_mark: {} topics have been removed successfully."
topic_removed: ":white_check_mark: Topic has been removed successfully."
no_topic_removed: No topic has been removed.

topic_invalid_chars: Topic name `{}` contains invalid characters.
topic_already_registered: Topic `{}` has already been registered.
topic_not_registered_too_high: Topic could not be registered because `@{}` is higher than `@{}`.
topic_not_registered_managed_role: Topic could not be registered because `@{}` cannot be assigned manually.
cnt_topics_registered: ":white_check_mark: {} topics have been registered successfully."
log_these_topics_registered: "These topics have been registered:"
topic_registered: ":white_check_mark: Topic has been registered successfully."
log_topic_registered: The new topic `{}` has been registered.
topic_not_registered: Topic `{}` has not been registered.
cnt_topics_unregistered: ":white_check_mark: {} topics have been deleted successfully."
log_these_topics_unregistered: "These topics have been removed:"
topic_unregistered: ":white_check_mark: Topic has been deleted successfully."
log_topic_unregistered: The topic `{}` has been removed.

# server info
info_description: Information about this Discord Server
creation_date: Creation Date
cnt_members: "{} Members"
cnt_online: "{} online"
owner: Owner
cnt_admins: "{} Administrators"
cnt_mods: "{} Moderators"
cnt_supps: "{} Supporters"
cnt_bots: "{} Bots"
topics: Topics
cnt_topics: "{} Topics registered"
allowed_discord_server: Allowed Discord Servers
cnt_servers_whitelisted: "{} servers whitelisted"
bots: Bots
no_bots: No bots found.
online: Online
offline: Offline

# invites
illegal_invite_link: >
  :x: Illegal discord invite link!
  Please contact a team member to submit a request for whitelisting the invitation.
  Use the command `{}` to get a list of all allowed discord servers.
log_illegal_invite: "Deleted a message of {} in {} because it contained one or more illegal discord invite links: {}"
log_illegal_invite_not_deleted: |
  {} sent a message in {} which contained one or more illegal discord invite links: {}
  The message could not be deleted because I don't have `manage_messages` permission in this channel.
allowed_servers_title: "Allowed discord servers (any link to these servers is allowed to post)"
no_server_allowed: ":x: No discord servers allowed."
invalid_invite: Invalid invite.
allowed_server_not_found: Allowed discord server not found.
allowed_server: Allowed Discord Server
server_name: Server Name
server_id: Server ID
invite_link: Invite Link
invite_link_expired: Invite Link (expired)
applicant: Applicant
approver: Approver
date: Date
server_already_whitelisted: This server has already been whitelisted.
server_whitelisted: ":white_check_mark: Server has been whitelisted successfully."
log_server_whitelisted: ":white_check_mark: Discord Server `{}` has been added to the whitelist."
server_not_whitelisted: Server is not whitelisted.
server_removed: ":white_check_mark: Server has been removed from the whitelist successfully."
log_server_removed: Discord Server `{}` has been removed from the whitelist.
invite_updated: ":white_check_mark: Invite link for `{}` has been updated."
log_invite_updated: "{} just updated the invite link for `{}`."
invites: Invites

# logging
message_edited: Message Edited
channel: Channel
url: URL
old_content: Old Content
new_content: New Content
message_deleted: Message Deleted
attachments: Attachments
message_id: Message ID
logging_channels_header: "Logging channels:"
msg_edit_on: "message edit: {} (minimum distance: {})"
msg_edit_off: "message edit: *disabled*"
msg_delete_on: "message delete: {}"
msg_delete_off: "message delete: *disabled*"
changelog_on: "changelog: {}"
changelog_off: "changelog: *disabled*"
min_diff_gt_zero: Minimum distance must be greater than zero.
edit_mindiff_updated: >
  :white_check_mark: Message edit events will now only be logged if the edit distance is at least {}.
log_mindiff_updated: Minimum edit distance has been set to {}.
log_not_changed_no_permissions: >
  Logging channel could not be changed because I don't have `send_messages` permission there.
log_edit_updated: ":white_check_mark: Logs for message edit events will now be sent to {}."
log_edit_disabled: ":white_check_mark: Logging for message edit events has been disabled."
log_delete_updated: ":white_check_mark: Logs for message delete events will now be sent to {}."
log_delete_disabled: ":white_check_mark: Logging for message delete events has been disabled."
log_changelog_updated: ":white_check_mark: Changelog channel is now {}."
log_changelog_disabled: ":white_check_mark: Changelog channel has been disabled."
maxage_disabled: Automatic deletion of old log entries is disabled.
maxage_enabled: Log entries older than {} days will be deleted automatically.
maxage_set: ":white_check_mark: Maximum age of log entries has been set to {} days."
maxage_set_disabled: ":white_check_mark: Automatic deletion of old log entries has been disabled."
logging: Logging
msg_edit: ":pencil: Message Edit Channel"
msg_delete: ":wastebasket: Message Delete Channel"
changelog: ":clipboard: Changelog Channel"
logging_disabled: ":x: Logging disabled"
mindiff: ":straight_ruler: Minimum Edit Distance"
maxage: ":clock3: Maximum Age"
x_days: "{} days"
already_excluded: Channel is already excluded from logging.
excluded: ":white_check_mark: Channel has been excluded from logging."
log_excluded: Channel {} has been excluded from logging.
not_excluded: Channel is not excluded from logging.
unexcluded: ":white_check_mark: Channel has been removed from logging exclude list."
log_unexcluded: Channel {} has been removed from logging exclude list.
excluded_channels: Logging - Excluded Channels
no_channels_excluded: No Channels have been excluded from logging.

# mediaonly
mediaonly: Mediaonly
deleted_nomedia: >
  Only pictures are allowed in this channel.
  For conversations please use the channels designated for this purpose.
log_deleted_nomedia: Deleted a message of {} in media only channel {} because it did not contain an image.
media_only_channels_header: "Media only channels"
no_media_only_channels: ":x: No media only channels."
channel_already_media_only: Channel is already a media only channel.
channel_now_media_only: ":white_check_mark: Channel is now a media only channel."
log_channel_now_media_only: Channel {} is now a media only channel.
channel_not_media_only: ":x: Channel is not a media only channel."
channel_not_media_only_anymore: ":white_check_mark: Channel is not a media only channel anymore."
log_channel_not_media_only_anymore: Channel {} is not a media only channel anymore.
media_only_not_changed_no_permissions: >
  :x: Media only channel could not be added because I don't have `manage_messages` permission there.

# metaquestion
metaquestion_title: Metafragen
metaquestion_description: >
  Eine Metafrage ist eine Frage über eine Frage, wie beispielsweise „Darf ich etwas fragen?“
  oder „Kennt sich jemand mit Computern aus?“.

  In der Regel wird der Begriff Metafrage aber verallgemeinert und für alle Fragen verwendet,
  die keine direkte Frage zum Problem des Hilfesuchenden sind. Der Hilfesuchende fragt also zunächst
  allgemein, ob jemand helfen kann. Gerade Neulinge oder unerfahrene Benutzer lassen sich zu Metafragen
  hinreißen, um einen kompetenten und hilfsbereiten Ansprechpartner zu finden. Meistens werden Metafragen
  ignoriert oder der Fragende wird rüde darauf hingewiesen, dass ihm niemand bei seinem Problem
  helfen könne, ohne dies zu kennen. Grundsätzlich folgt auf eine Meta-Frage eine weitere Frage.
requested_by: Requested by @{} ({})
metaquestion_description_reduced: "http://metafrage.de/ (Requested by {})"
mq_advantages_title: Vorteile von Metafragen
mq_advantages:
  - als höfliche Floskel um Aufmerksamkeit zu gewinnen
  - Beginn einer zunächst einseitigen Konversation (Allgemeine Problemanalyse)
mq_disadvantages_title: Nachteile von Metafragen
mq_disadvantages:
  - >-
    die Anwesenden könnten eventuell bei dem Problem helfen, obwohl sie (eventuell aus Bescheidenheit)
    nicht von sich behaupten würden, mit dem Thema vertraut zu sein,
  - >-
    oft ist die Metafrage falsch formuliert, z. B. wird gefragt „kennt sich jemand mit Kochen aus?“
    und er will nur wissen, ob Mangos essbar sind,
  - >-
    Auch wenn jemand mit dem erfragten Thema vertraut ist, bedeutet dies nicht, dass er eine
    spezielle Frage zu diesem beantworten kann – niemand ist allwissend,
  - >-
    wenn keine Reaktion auf die Metafrage erfolgt, beläßt es der Fragende meist dabei. So
    kann eine Antwort auf das Problem von später Aufmerksamwerdenden nicht erfolgen.

# codeblocks
codeblocks_title: How to Code Block
codeblocks_description: |
  \```language
  <code>
  \```

  **Example**
  \```python
  print("Hello World")
  \```
  *turns into*
  ```python
  print("Hello World")
  ```

# reactionpin
reactionpin: Reactionpin
msg_not_pinned_system: Message could not be pinned, because it is a system message.
msg_not_pinned_limit: Message could not be pinned, because 50 messages are already pinned in this channel.
whitelisted_channels_header: Whitelisted channels
no_whitelisted_channels: No whitelisted channels.
channel_already_whitelisted: Channel is already whitelisted.
channel_whitelisted: ":white_check_mark: Channel has been whitelisted."
log_channel_whitelisted_rp: Channel {} has been whitelisted for ReactionPin.
channel_not_whitelisted: ":x: Channel is not whitelisted."
channel_removed: ":white_check_mark: Channel has been removed from the whitelist."
log_channel_removed_rp: Channel {} has been removed from the ReactionPin whitelist.
pin_messages_enabled: ":white_check_mark: Pin Messages are enabled."
pin_messages_disabled: ":white_check_mark: Pin Messages are disabled."
pin_messages_now_enabled: ":white_check_mark: Pin Messages have been enabled."
pin_messages_now_disabled: ":white_check_mark: Pin Messages have been disabled."
no_blocked_role: No blocked role configured.
blocked_role: "Blocked role: `@{}`"
blocked_role_updated: Blocked role has been updated.

# reactionrole
reactionrole: Reactionrole
no_reactionrole_links: No ReactionRole links have been created yet.
no_reactionrole_links_for_msg: No ReactionRole links have been created yet for this message.
rr_link_already_exists: A link already exists for this reaction on this message.
rr_link_created: ":white_check_mark: Link has been created successfully."
rr_link_not_created_no_permissions: >
  Link could not be created because I don't have `add_reactions` permission in this channel.
log_rr_link_created: ReactionRole link for {} -> <@&{}> has been created on [message]({})
rr_link_not_found: Such a link does not exist.
rr_link_removed: ":white_check_mark: Link has been removed successfully."
log_rr_link_removed: ReactionRole link for {} has been deleted on [message]({})
rr_link: "{} -> {}"
rr_link_auto_remove: "{} -> {} (auto remove)"

# rule commands
rule: Send messages
send_embed_title: Send me the title of the embed!
send_embed_content: Ok, now send me the content of the embed!
could_not_send_message: Message could not be sent because I don't have `send_messages` permission in this channel.
send_message: Now send me the message!
msg_could_not_be_sent: Message could not be sent.
msg_sent: ":white_check_mark: Message has been sent successfully."
invalid_color: Invalid color
could_not_send_embed: Message could not be sent because I don't have `embed_links` permission in this channel.
could_not_edit: This message cannot be edited because the bot is not the author of the message.
send_new_message: Now send me the new message!
msg_edited: ":white_check_mark: Message has been edited successfully."
cannot_delete_dm: Private messages cannot be deleted.
could_not_delete: Message could not be deleted because I don't have `manage_messages` permission in this channel.
msg_deleted: ":white_check_mark: Message has been deleted successfully."
title_too_long: Title is too long.
cannot_edit_files: Files cannot be edited.

# voice channel
updating_voice_roles: Updating voice channel roles
voice_init_done: Initialization complete
no_links_created: No links have been created yet.
link_already_exists: Link already exists.
link_not_created_too_high: Link could not be created because <@&{}> is higher than <@&{}>.
link_not_created_managed_role: Link could not be created because <@&{}> cannot be assigned manually.
link_created: ":white_check_mark: Link has been created between voice channel `{}` and role <@&{}>."
log_link_created: Link has been created between voice channel `{}` and role `@{}`.
link_not_found: Link does not exist.
link_deleted: ":white_check_mark: Link has been deleted."
log_link_deleted: Link has been deleted between voice channel `{}` and role `@{}`.

dyn_group_already_exists: This channel is already part of an existing voice channel group.
dyn_group_created: ":white_check_mark: Dynamic voice channel group has been created successfully."
log_dyn_group_created: Dynamic voice channel group `{}` has been created.
dyn_group_not_found: This channel is not part of any voice channel group.
group_list_entry: "{} [{}] {} ({} active channels)"
no_dyn_group: No dynamic voice channel groups have been created yet.
dyn_group_removed: ":white_check_mark: Dynamic voice channel group has been removed successfully."
log_dyn_group_removed: Dynamic voice channel group `{}` has been removed.
dyn_voice_created: Channel has been created by {}.
dyn_voice_joined: "{} joined this channel."
dyn_voice_left: "{} left this channel."
private_dyn_voice_help_title: Private Voice Channel Commands
private_dyn_voice_help_content: |
  `{prefix}vc invite <member>` - add a member to this voice channel
  `{prefix}vc remove <member>` - kick and remove a member from this voice channel
  `{prefix}vc owner [<member>]` - transfer ownership of this voice channel
  `{prefix}vc close` - manually close this voice channel
  Note that these commands can be used in any text channel.
error_visibility: "`visibility` must either be `public` or `private`."
not_in_private_voice: You have to be in a private voice channel to use this command.
private_voice_owner_required: You are not the owner of this voice channel.
private_voice_closed: ":white_check_mark: Private voice channel has been closed successfully."
user_added_to_private_voice: "{} has been invited to join this private voice channel."
user_added_to_private_voice_dm: "{} just invited you to join a private voice channel."
user_added_to_private_voice_response: ":white_check_mark: User has been added to this private voice channel."
cannot_add_user: User could not be added.
user_removed_from_private_voice: "{} has been removed from this private voice channel."
user_removed_from_private_voice_response: ":white_check_mark: User has been removed from this private voice channel."
cannot_remove_member: This member could not be removed.
member_could_not_be_kicked: You cannot remove a team member from this voice channel.
user_not_in_this_channel: User is not in the same private voice channel.
owner_of_private_voice: "Owner of this private voice channel: {}"
bot_no_owner_transfer: You cannot transfer ownership to a bot.
private_voice_owner_changed: ":white_check_mark: {} is now the owner of this private voice channel."
private_voice_owner_changed_response: ":white_check_mark: Owner of this private voice channel has been changed."
link_on_dynamic_channel_not_created: >
  Link could not be created for dynamic voice channel.
  Specify the parent channel instead.
voice_channel: Voice Channel

# cleverbot
cleverbot: Cleverbot
log_channel_whitelisted_cb: Channel {} has been whitelisted for CleverBot.
log_channel_removed_cb: Channel {} has been removed from the CleverBot whitelist.
session_reset: Session for {} was successfully reset.

# news
news: News
news_already_authorized: User is already authorized to send news in this channel.
news_authorized: ":white_check_mark: User has been authorized to send news in this channel."
log_news_authorized: User {} has been authorized to send news in {}.
news_not_authorized: User is not authorized to send news in this channel.
news_unauthorized: ":white_check_mark: User has been unauthorized to send news in this channel."
log_news_unauthorized: User {} has been unauthorized to send news in {}.
no_news_authorizations: No user has been authorized to send news yet.
news_not_added_no_permissions: >
  User could not be authorized because I don't have `send_messages` permission in this channel.
news_you_are_not_authorized: You are not authorized to send news in this channel.
sent_by: Sent by @{} ({})

# mod tools
roles: Roles
role_admin: Administrator
role_mod: Moderator
role_supp: Supporter
role_team: Team
role_mute: Mute
role_not_set: ":x: Role not set."
role_set: ":white_check_mark: Role has been set successfully."
log_role_set_admin: "Administrator role has been set to `@{}` ({})"
log_role_set_mod: "Moderator role has been set to `@{}` ({})"
log_role_set_supp: "Supporter role has been set to `@{}` ({})"
log_role_set_team: "Team role has been set to `@{}` ({})"
log_role_set_mute: "Mute role has been set to `@{}` ({})"
role_not_set_too_high: Role could not be set because `@{}` is higher than `@{}`.
role_not_set_managed_role: Role could not be set because `@{}` cannot be assigned manually.

no_dm: ":warning: User does not allow direct messages."
reason_too_long: "Reason is too long. :pencil:"
report: Report
cannot_report: This member cannot be reported.
reported_response: ":white_check_mark: User reported."
log_reported: "{} reported {} (`{}`) because of `{}`."
warn: Warn
cannot_warn: This member cannot be warned.
warned: "{} just warned you on {}:```\n{}\n```"
warned_response: ":white_check_mark: User warned."
log_warned: "{} warned {} (`{}`) because of `{}`."
invalid_duration: Invalid duration.
invalid_duration_inf: Invalid duration. Try `inf` instead.
mute: Mute
mute_role_not_set: User could not be muted because no mute role is configured.
cannot_mute: This member cannot be muted.
already_muted: User is already muted.
muted: "{} just muted you on {} for {} days:```\n{}\n```"
muted_inf: "{} just muted you on {}:```\n{}\n```"
muted_response: ":white_check_mark: User muted."
log_muted: "{} muted {} (`{}`) for {} days because of `{}`."
log_muted_inf: "{} muted {} (`{}`) because of `{}`."
log_unmuted_expired: "Unmuted {} (`{}`) because the mute time for this user has expired."
unmuted_response: ":white_check_mark: User unmuted."
log_unmuted: "{} unmuted {} (`{}`) because of `{}`."
not_muted: User is not muted.
kick: Kick
kicked: "{} just kicked you from {}:```\n{}\n```"
kicked_response: ":white_check_mark: User kicked."
log_kicked: "{} kicked {} (`{}`) because of `{}`."
cannot_kick: This member cannot be kicked.
cannot_kick_permissions: User could not be kicked because I don't have `kick_members` permission on this server.
ban: Ban
cannot_ban: This member cannot be banned.
cannot_ban_permissions: User could not be banned because I don't have `ban_members` permission on this server.
banned: "{} just banned you from {} for {} days:```\n{}\n```"
banned_inf: "{} just banned you from {}:```\n{}\n```"
banned_response: ":white_check_mark: User banned."
log_banned: "{} banned {} (`{}`) for {} days because of `{}`."
log_banned_inf: "{} banned {} (`{}`) because of `{}`."
log_unbanned_expired: "Unbanned {} (`{}`) because the ban time for this user has expired."
not_banned: This member is not banned.
unbanned_response: ":white_check_mark: User unbanned."
log_unbanned: "{} unbanned {} (`{}`) because of `{}`."
cannot_unban_permissions: User could not be unbanned because I don't have `ban_members` permission on this server.
user_not_found: User not found.
init_join_log: Init join log
filling_join_log: ":hourglass_flowing_sand: Creating join log entries for {} members. This may take a while."
join_log_filled: ":white_check_mark: Join log has been initialized successfully."

stats_not_allowed: You are not allowed to access this information.
could_not_send_dm: Message could not be sent. Please enable direct messages from this server!
stats: User Statistics
reported_cnt: ":speech_balloon:  Reported"
warned_cnt: ":warning:  Warned"
muted_cnt: ":mute:  Muted"
kicked_cnt: ":x:  Kicked"
banned_cnt: ":no_entry:  Banned"
active_passive: "active: `{}`\npassive: `{}`"
status: Status
member_since: ":clock2:  Member since {} (UTC)"
not_a_member: ":x:  User is not a member of this server."
status_banned: ":no_entry:  User is banned from this server."
status_banned_days: ":no_entry:  User is banned for {} days from this server ({} days left)."
status_muted: ":mute:  User is muted on this server."
status_muted_days: ":mute:  User is muted for {} days on this server ({} days left)."
userlogs: User Logs
ulog_empty: No entries for this user.
ulog_created: ":sparkles:  **Created** this account."
ulog_joined: ":tada:  **Joined** this server."
ulog_left: ":door:  **Left** this server."
ulog_nick_set: ":label:  **Nickname set** to `{}`"
ulog_nick_updated: ":label:  **Nickname changed** from `{}` to `{}`"
ulog_nick_cleared: ":label:  **Nickname** `{}` **cleared**"
ulog_username_updated: ":label:  **Username changed** from `{}` to `{}`"
ulog_reported: ":speech_balloon:  **Reported** by {} because of `{}`"
ulog_warned: ":warning:  **Warned** by {} because of `{}`"
ulog_muted: ":mute:  **Muted** by {} for {} days because of `{}`"
ulog_muted_inf: ":mute:  **Muted** by {} because of `{}`"
ulog_unmuted: ":loud_sound:  **Unmuted** by {} because of `{}`"
ulog_unmuted_expired: ":loud_sound:  **Unmuted** because the mute time has expired."
ulog_kicked: ":x:  **Kicked** by {} because of `{}`"
ulog_autokicked: ":hourglass:  **Kicked** automatically."
ulog_banned: ":no_entry:  **Banned** by {} for {} days because of `{}`"
ulog_banned_inf: ":no_entry:  **Banned** by {} because of `{}`"
ulog_unbanned: ":white_check_mark:  **Unbanned** by {} because of `{}`"
ulog_unbanned_expired: ":white_check_mark:  **Unbanned** because the ban time has expired."
ulog_invite_approved: ":+1:  **Invite approved** by {}: {}"
ulog_invite_removed: ":-1:  **Invite removed** by {}: {}"
utc_note: Timestamps in UTC

# permissions
permission_levels:
  - Public
  - Supporter
  - Moderator
  - Administrator
no_permissions: No priviliges granted.
invalid_permission_level: Invalid permission level.
invalid_permission: Invalid permission.
permission_set: ":white_check_mark: Permission `{}` has been granted to `>= {}`"
permissions_title: Permissions
my_permissions_title: My Permissions

permissions:
  vc_private_owner: pretend to be the owner of a private voice channel
  vc_manage_dyn: manage dynamic voice channels
  vc_manage_link: manage voice channel links

  send: send a message as the bot
  edit: edit messages sent by the bot
  delete: delete a message

  rr_manage: manage reactionrole

  rp_pin: pin other user's messages
  rp_manage: manage reactionpin

  news_manage: manage news

  warn: warn a user
  mute: mute a user
  kick: kick a user
  ban: ban a user
  view_stats: view other user's statistics
  init_join_log: initialize join log

  manage_autokick: manage autokick
  manage_instantkick: manage instantkick

  manage_verification: manage verification command

  mq_reduce: reduce metaquestion embeds

  mo_bypass: bypass mediaonly checks
  mo_manage: manage mediaonly

  btp_manage: manage betheprofessional roles

  cb_list: list cleverbot channels
  cb_manage: manage cleverbot
  cb_reset: reset cleverbot sessions

  invite_bypass: bypass invite checks
  invite_manage: manage allowed invites

  log_manage: manage logging

  change_prefix: change bot prefix
  admininfo: view admininfo
  view_own_permissions: view own permissions
  view_all_permissions: view all permissions

  manage_reddit: manage reddit integration

# reddit
reddit: Reddit
interval: Interval
x_hours: "{} hours"
limit: Limit
reddit_links: Reddit links
no_reddit_links: No reddit links have been created yet.
subreddit_not_found: Subreddit does not exist.
reddit_link_not_created_permission: >
  Reddit link could not be created because I don't have `send_messages` permission in this channel.
reddit_link_already_exists: Reddit link already exists.
reddit_link_created: ":white_check_mark: Reddit link has been created."
log_reddit_link_created: Reddit link `r/{}` -> {} has been created.
reddit_link_not_found: Reddit link does not exist.
reddit_link_removed: ":white_check_mark: Reddit link has been removed."
log_reddit_link_removed: Reddit link `r/{}` -> {} has been removed.
done: ":white_check_mark: Done"
reddit_interval: "Reddit lookup interval: {} hours"
invalid_interval: Invalid interval.
reddit_interval_set: ":white_check_mark: Reddit lookup interval has been updated."
log_reddit_interval_set: Reddit lookup interval has been set to {} hours.
invalid_limit: Invalid limit.
reddit_limit: "Reddit limit: {}"
reddit_limit_set: ":white_check_mark: Reddit limit has been updated."
log_reddit_limit_set: Reddit limit has been set to {}.

# autokick
autokick: AutoKick
autokick_mode_configured:
  - ":white_check_mark: AutoKick has been disabled."
  - ":white_check_mark: AutoKick mode has been set to normal."
  - ":white_check_mark: AutoKick mode has been set to reverse."
autokick_delay_configured: ":white_check_mark: AutoKick delay has been configured."
log_autokick_delay_configured: AutoKick delay has been set to {} seconds.
autokick_role_configured: ":white_check_mark: AutoKick role has been configured."
log_autokick_role_configured: "AutoKick role has been set to `@{}` ({})"
autokick_disabled: AutoKick is disabled.
autokick_mode:
 - Mode is set to normal.
 - Mode is set to reverse.
delay: Delay
x_seconds: "{} seconds"
role: Role
autokicked: "You have been automatically kicked from {}."
log_autokicked: "Kicked automatically."

# instantkick
instantkick: InstantKick
instantkick_disabled: ":x: InstantKick is disabled."
instantkick_enabled: ":white_check_mark: InstantKick is enabled."
instantkick_set_disabled: ":white_check_mark: InstantKick has been disabled."
instantkick_role_configured: ":white_check_mark: InstantKick role has been configured."
log_instantkick_role_configured: ":white_check_mark: InstantKick role has been set to `@{}` ({})"
instantkick_cannot_kick: Members with this role cannot be kicked.

# verification
verification: Verification
verification_role_added: ":white_check_mark: Verification role has been added."
log_verification_role_added: "Verification role has been added: `@{}` ({}) (normal)"
log_verification_role_added_reverse: "Verification role has been added: `@{}` ({}) (reverse)"
verification_role_removed: ":white_check_mark:  Verification role has been removed."
log_verification_role_removed: "Verification role has been removed: `@{}` ({})"
password_too_long: Password is too long, sorry.
verification_password_configured: ":white_check_mark: Verification password has been configured."
log_verification_password_configured: Verification password has been set to `{}`
verification_delay_configured: ":white_check_mark: Verification delay has been configured."
verification_delay_disabled: ":white_check_mark: Verification delay has been disabled."
log_verification_delay_configured: Verification delay has been set to {} seconds.
verification_disabled: Verification command is disabled.
verification_enabled: Verification command is enabled.
password: Password
roles_normal: Roles (normal)
roles_reverse: Roles (reverse)
verification_role: " - `@{}` ({}) (normal)"
verification_role_reverse: " - `@{}` ({}) (reverse)"
private_only: This command can only be used in direct messages.
already_verified: You are already verified.
password_incorrect: Password is incorrect!
verified: ":white_check_mark: Verified successfully"
verification_role_already_set: Role already set.
verification_role_not_set: Role not set.
verification_reverse_role_not_assigned: Verification failed!
disabled: ":x: Disabled"

<<<<<<< HEAD
# colours
colours:
  default: 0x008080
  red: 0xCF0606
  github: 0x000000
  changelog: 0x008080

  # Cogs
  Allowed Discord Invites: 0x00a300
  AutoMod: 0x256BE6
  CleverBot: 0x8ebbf6
  Codeblocks command: 0x000000
  Logging:
    commands: 0x256BE6
    edit: 0xFFFF00
    delete: 0xFF0000
  MediaOnly: 0xe4e800
  Metafragen: 0xc619ff
  Mod Tools: 0x256BE6
  News: 0xff0000
  Permissions: 0x256BE6
  ReactionPin: 0x256BE6
  ReactionRole: 0x256BE6
  Reddit: 0xFF4500
  Rule Commands: 0x256BE6
  Self Assignable Topic Roles: 0xFCCC01
  Server Information: 0x005180
  Verification: 0xA0F7C3
  Voice Channels:
    commands: 0x256BE6
    public: 0x03AD28
    private: 0x256BE6

  # Commands
  info: 0x007700
  ping: 0x00f000
  stats: 0x35992C
  userlog: 0x34B77E
=======
# vote
vote_explanation: Vote using the reactions below!
too_many_options: You specified too many options. The maximum amount is {}.
missing_options: Missing options
empty_option: Empty option
poll_usage: |
  <question>
  [emoji1] <option1>
  [emojiX] [optionX]
>>>>>>> f57cf87f
<|MERGE_RESOLUTION|>--- conflicted
+++ resolved
@@ -589,7 +589,7 @@
 reddit_link_not_created_permission: >
   Reddit link could not be created because I don't have `send_messages` permission in this channel.
 reddit_link_already_exists: Reddit link already exists.
-reddit_link_created: ":white_check_mark: Reddit link has been created."
+reddit_link_created: Reddit link has been created.
 log_reddit_link_created: Reddit link `r/{}` -> {} has been created.
 reddit_link_not_found: Reddit link does not exist.
 reddit_link_removed: ":white_check_mark: Reddit link has been removed."
@@ -616,8 +616,8 @@
 log_autokick_role_configured: "AutoKick role has been set to `@{}` ({})"
 autokick_disabled: AutoKick is disabled.
 autokick_mode:
- - Mode is set to normal.
- - Mode is set to reverse.
+  - Mode is set to normal.
+  - Mode is set to reverse.
 delay: Delay
 x_seconds: "{} seconds"
 role: Role
@@ -662,7 +662,16 @@
 verification_reverse_role_not_assigned: Verification failed!
 disabled: ":x: Disabled"
 
-<<<<<<< HEAD
+# vote
+vote_explanation: Vote using the reactions below!
+too_many_options: You specified too many options. The maximum amount is {}.
+missing_options: Missing options
+empty_option: Empty option
+poll_usage: |
+  <question>
+  [emoji1] <option1>
+  [emojiX] [optionX]
+
 # colours
 colours:
   default: 0x008080
@@ -700,15 +709,4 @@
   info: 0x007700
   ping: 0x00f000
   stats: 0x35992C
-  userlog: 0x34B77E
-=======
-# vote
-vote_explanation: Vote using the reactions below!
-too_many_options: You specified too many options. The maximum amount is {}.
-missing_options: Missing options
-empty_option: Empty option
-poll_usage: |
-  <question>
-  [emoji1] <option1>
-  [emojiX] [optionX]
->>>>>>> f57cf87f
+  userlog: 0x34B77E