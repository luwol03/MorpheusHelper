--- conflicted
+++ resolved
@@ -11,21 +11,6 @@
 
 RUN pipenv sync
 
-<<<<<<< HEAD
-ADD cleverbot.py /app/
-ADD translations.py /app/
-ADD multilock.py /app/
-ADD database.py /app/
-ADD permission.py /app/
-ADD util.py /app/
-ADD info.py /app/
-ADD programmerhumor.py /app/
-ADD models /app/models/
-ADD cogs /app/cogs/
-ADD morpheushelper.py /app/
-ADD translations /app/translations/
-=======
 COPY . /app/
->>>>>>> f36faa28
 
 CMD pipenv run bot