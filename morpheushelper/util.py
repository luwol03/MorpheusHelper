--- conflicted
+++ resolved
@@ -1,25 +1,13 @@
-<<<<<<< HEAD
+import re
 from typing import Optional, Union
-=======
-import io
-import re
-from typing import Optional, Tuple, List
->>>>>>> 564eae5b
 
 from PyDrocsid.emojis import name_to_emoji
 from PyDrocsid.settings import Settings
 from PyDrocsid.translations import translations
-<<<<<<< HEAD
-from discord import Member, TextChannel, Guild, Embed
+from discord import Member, TextChannel, Guild, Message, Embed, PartialEmoji, Forbidden
 
 from colours import Colours
-from permissions import PermissionLevel
-=======
-from discord import Member, TextChannel, Guild, Message, File, Embed, Attachment, PartialEmoji, Forbidden
-from discord.ext.commands import Bot, CommandError
-
 from permissions import PermissionLevel, Permission
->>>>>>> 564eae5b
 
 
 def make_error(message) -> Embed:
@@ -45,41 +33,7 @@
 
 
 async def set_prefix(new_prefix: str):
-<<<<<<< HEAD
     await Settings.set(str, "prefix", new_prefix)
-=======
-    await Settings.set(str, "prefix", new_prefix)
-
-
-async def attachment_to_file(attachment: Attachment) -> File:
-    file = io.BytesIO()
-    await attachment.save(file)
-    return File(file, filename=attachment.filename, spoiler=attachment.is_spoiler())
-
-
-async def read_normal_message(bot: Bot, channel: TextChannel, author: Member) -> Tuple[str, List[File]]:
-    msg: Message = await bot.wait_for("message", check=lambda m: m.channel == channel and m.author == author)
-    return msg.content, [await attachment_to_file(attachment) for attachment in msg.attachments]
-
-
-async def read_embed(bot: Bot, channel: TextChannel, author: Member) -> Embed:
-    await channel.send(translations.send_embed_title)
-    title: str = (await bot.wait_for("message", check=lambda m: m.channel == channel and m.author == author)).content
-    if len(title) > 256:
-        raise CommandError(translations.title_too_long)
-    await channel.send(translations.send_embed_content)
-    content: str = (await bot.wait_for("message", check=lambda m: m.channel == channel and m.author == author)).content
-    return Embed(title=title, description=content)
-
-
-async def read_complete_message(message: Message) -> Tuple[str, List[File], Optional[Embed]]:
-    for embed in message.embeds:
-        if embed.type == "rich":
-            break
-    else:
-        embed = None
-
-    return message.content, [await attachment_to_file(attachment) for attachment in message.attachments], embed
 
 
 async def check_wastebasket(
@@ -106,5 +60,4 @@
 
         return author_id
 
-    return None
->>>>>>> 564eae5b
+    return None