<<<<<<< HEAD
import re

=======
>>>>>>> 564eae5b
from PyDrocsid.database import db_thread, db
from PyDrocsid.emojis import name_to_emoji
from PyDrocsid.events import StopEventHandling
from PyDrocsid.translations import translations
from discord import Embed, Member, Message, PartialEmoji, Forbidden
from discord.ext import commands
from discord.ext.commands import Cog, Bot, Context, guild_only

<<<<<<< HEAD
from colours import Colours
=======
>>>>>>> 564eae5b
from models.mediaonly_channel import MediaOnlyChannel
from permissions import Permission
from util import check_wastebasket


def make_embed(requested_by: Member) -> Embed:
    embed = Embed(title=translations.metaquestion_title, url="http://metafrage.de/", colour=Colours.MetaQuestions)
    embed.description = translations.metaquestion_description
    embed.set_footer(text=translations.f_requested_by(requested_by, requested_by.id), icon_url=requested_by.avatar_url)
    embed.add_field(
        name=translations.mq_advantages_title,
        value="\n".join("- " + e for e in translations.mq_advantages),
        inline=False,
    )
    embed.add_field(
        name=translations.mq_disadvantages_title,
        value="\n".join("- " + e for e in translations.mq_disadvantages),
        inline=False,
    )
    return embed


class MetaQuestionCog(Cog, name="Metafragen"):
    def __init__(self, bot: Bot):
        self.bot = bot

    async def on_raw_reaction_add(self, message: Message, emoji: PartialEmoji, member: Member):
        if message.guild is None or member == self.bot.user:
            return

        if emoji.name == "metaquestion":
            media_only = (
                not await Permission.mo_bypass.check_permissions(member)
                and await db_thread(db.get, MediaOnlyChannel, message.channel.id) is not None
            )
            if message.author.bot or not message.channel.permissions_for(member).send_messages or media_only:
                try:
                    await message.remove_reaction(emoji, member)
                except Forbidden:
                    pass
                raise StopEventHandling

            for reaction in message.reactions:
                if reaction.emoji == emoji:
                    if reaction.me:
                        raise StopEventHandling
                    break
            await message.add_reaction(emoji)
            msg: Message = await message.channel.send(message.author.mention, embed=make_embed(member))
            await msg.add_reaction(name_to_emoji["wastebasket"])
            raise StopEventHandling

        if author_id := await check_wastebasket(
            message, member, emoji, translations.requested_by, Permission.mq_reduce
        ):
            await message.clear_reactions()
            await message.edit(
                content=message.content + " " + translations.f_metaquestion_description_reduced(f"<@{author_id}>"),
                embed=None,
            )
            raise StopEventHandling

    @commands.command(aliases=["mf", "mq", "meta", "metafrage"])
    @guild_only()
    async def metaquestion(self, ctx: Context):
        """
        display information about meta questions
        """

        message: Message = await ctx.send(embed=make_embed(ctx.author))
        await message.add_reaction(name_to_emoji["wastebasket"])<|MERGE_RESOLUTION|>--- conflicted
+++ resolved
@@ -1,8 +1,3 @@
-<<<<<<< HEAD
-import re
-
-=======
->>>>>>> 564eae5b
 from PyDrocsid.database import db_thread, db
 from PyDrocsid.emojis import name_to_emoji
 from PyDrocsid.events import StopEventHandling
@@ -11,10 +6,7 @@
 from discord.ext import commands
 from discord.ext.commands import Cog, Bot, Context, guild_only
 
-<<<<<<< HEAD
 from colours import Colours
-=======
->>>>>>> 564eae5b
 from models.mediaonly_channel import MediaOnlyChannel
 from permissions import Permission
 from util import check_wastebasket
@@ -67,14 +59,11 @@
             await msg.add_reaction(name_to_emoji["wastebasket"])
             raise StopEventHandling
 
-        if author_id := await check_wastebasket(
-            message, member, emoji, translations.requested_by, Permission.mq_reduce
-        ):
+        if await check_wastebasket(message, member, emoji, translations.requested_by, Permission.mq_reduce):
             await message.clear_reactions()
-            await message.edit(
-                content=message.content + " " + translations.f_metaquestion_description_reduced(f"<@{author_id}>"),
-                embed=None,
-            )
+            message.embeds[0].clear_fields()
+            message.embeds[0].description = ""
+            await message.edit(embed=message.embeds[0])
             raise StopEventHandling
 
     @commands.command(aliases=["mf", "mq", "meta", "metafrage"])
