--- conflicted
+++ resolved
@@ -11,12 +11,9 @@
 from discord.ext import commands
 from discord.ext.commands import Cog, Bot, Context, guild_only, CommandError
 
-<<<<<<< HEAD
 from colours import Colours
-=======
 from permissions import PermissionLevel
 from util import is_teamler
->>>>>>> 41d97e71
 
 MAX_OPTIONS = 20  # Discord reactions limit
 
@@ -42,7 +39,7 @@
     options = [PollOption(ctx, line, i) for i, line in enumerate(options)]
 
     embed = Embed(
-        title=question, description=translations.vote_explanation, color=0xFF1010, timestamp=datetime.utcnow()
+        title=question, description=translations.vote_explanation, color=Colours.Polls, timestamp=datetime.utcnow()
     )
     embed.set_author(name=str(ctx.author), icon_url=ctx.author.avatar_url)
 
@@ -136,24 +133,6 @@
 
         await send_poll(ctx, args)
 
-<<<<<<< HEAD
-        if not options:
-            raise CommandError(translations.missing_options)
-        if len(options) > MAX_OPTIONS:
-            raise CommandError(translations.f_too_many_options(MAX_OPTIONS))
-
-        options = [PollOption(ctx, line, i) for i, line in enumerate(options)]
-
-        embed = Embed(
-            title=question, description=translations.vote_explanation, color=Colours.Polls, timestamp=datetime.utcnow()
-        )
-        embed.set_author(name=str(ctx.author), icon_url=ctx.author.avatar_url)
-
-        for option in options:
-            embed.add_field(name="** **", value=str(option), inline=False)
-
-        poll: Message = await ctx.send(embed=embed)
-=======
     @commands.command(usage=translations.poll_usage, aliases=["teamvote", "tp"])
     @PermissionLevel.SUPPORTER.check
     @guild_only()
@@ -162,7 +141,6 @@
         Starts a poll and shows, which teamler has not voted yet.
          Multiline options can be specified using a `\\` at the end of a line
         """
->>>>>>> 41d97e71
 
         await send_poll(ctx, args, field=(translations.status, await self.get_reacted_teamlers()))
 
