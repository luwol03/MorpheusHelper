import os
import re
import string
import time
from typing import Optional, Iterable

import sentry_sdk
from discord import (
    Message,
    Role,
    Embed,
    RawReactionActionEvent,
    RawReactionClearEvent,
    RawMessageUpdateEvent,
    RawMessageDeleteEvent,
    Member,
    VoiceState,
    TextChannel,
    User,
    NotFound,
    Forbidden,
)
from discord.ext import tasks
from discord.ext.commands import Bot, Context, CommandError, guild_only, CommandNotFound, Group
from discord.ext.commands import Command
from sentry_sdk.integrations.aiohttp import AioHttpIntegration
from sentry_sdk.integrations.sqlalchemy import SqlalchemyIntegration

from cogs.automod import AutoModCog
from cogs.betheprofessional import BeTheProfessionalCog
from cogs.cleverbot import CleverBotCog
from cogs.info import InfoCog
from cogs.invites import InvitesCog
from cogs.logging import LoggingCog
from cogs.mediaonly import MediaOnlyCog
from cogs.metaquestion import MetaQuestionCog
from cogs.mod import ModCog
from cogs.news import NewsCog
from cogs.permissions import PermissionsCog
from cogs.random_stuff_enc import RandomStuffCog
from cogs.reaction_pin import ReactionPinCog
from cogs.reactionrole import ReactionRoleCog
from cogs.reddit import RedditCog
from cogs.rules import RulesCog
from cogs.verification import VerificationCog
from cogs.voice_channel import VoiceChannelCog
from database import db
from info import MORPHEUS_ICON, CONTRIBUTORS, GITHUB_LINK, VERSION
from permission import Permission
from translations import translations
from util import (
    permission_level,
    make_error,
    measure_latency,
    send_to_changelog,
    call_event_handlers,
    register_cogs,
    get_prefix,
    set_prefix,
    can_run_command,
)

sentry_dsn = os.environ.get("SENTRY_DSN")
if sentry_dsn:
    sentry_sdk.init(
        dsn=sentry_dsn,
        attach_stacktrace=True,
        shutdown_timeout=5,
        integrations=[AioHttpIntegration(), SqlalchemyIntegration()],
        release=f"morpheushelper@{VERSION}",
    )

db.create_tables()


async def fetch_prefix(_, message: Message) -> Iterable[str]:
    if message.guild is None:
        return ""
    return await get_prefix(), f"<@!{bot.user.id}> ", f"<@{bot.user.id}> "


bot = Bot(command_prefix=fetch_prefix, case_insensitive=True, description=translations.description)
bot.remove_command("help")


def get_owner() -> Optional[User]:
    owner_id = os.getenv("OWNER_ID")
    if owner_id and owner_id.isnumeric():
        return bot.get_user(int(owner_id))
    return None


@bot.event
async def on_ready():
    if (owner := get_owner()) is not None:
        try:
            await owner.send("logged in")
        except Forbidden:
            pass

    print(f"Logged in as {bot.user}")

    if owner is not None:
        try:
            status_loop.start()
        except RuntimeError:
            status_loop.restart()

    await call_event_handlers("ready")


@tasks.loop(seconds=20)
async def status_loop():
    if (owner := get_owner()) is None:
        return
    messages = await owner.history(limit=1).flatten()
    content = "heartbeat: " + time.ctime()
    if messages and messages[0].content.startswith("heartbeat: "):
        await messages[0].edit(content=content)
    else:
        try:
            await owner.send(content)
        except Forbidden:
            pass


@bot.command()
async def ping(ctx: Context):
    """
    display bot latency
    """

    latency: Optional[float] = measure_latency()
    if latency is not None:
        await ctx.send(translations.f_pong_latency(latency * 1000))
    else:
        await ctx.send(translations.pong)


@bot.command(aliases=["yn"])
@guild_only()
async def yesno(ctx: Context, message: Optional[Message] = None):
    """
    adds thumbsup and thumbsdown reactions to the message
    """

    if message is None:
        message = ctx.message
    await message.add_reaction(chr(0x1F44D))
    await message.add_reaction(chr(0x1F44E))


@bot.command(name="prefix")
@permission_level(Permission.change_prefix)
@guild_only()
async def change_prefix(ctx: Context, new_prefix: str):
    """
    change the bot prefix
    """

    if not 0 < len(new_prefix) <= 16:
        raise CommandError(translations.invalid_prefix_length)

    valid_chars = set(string.ascii_letters + string.digits + string.punctuation)
    if any(c not in valid_chars for c in new_prefix):
        raise CommandError(translations.prefix_invalid_chars)

    await set_prefix(new_prefix)
    await ctx.send(translations.prefix_updated)
    await send_to_changelog(ctx.guild, translations.f_log_prefix_updated(new_prefix))


async def build_info_embed(authorized: bool) -> Embed:
    embed = Embed(title="MorpheusHelper", color=0x007700, description=translations.description)
    embed.set_thumbnail(url=MORPHEUS_ICON)
    prefix = await get_prefix()
    features = translations.features
    if authorized:
        features += translations.admin_features
    embed.add_field(
        name=translations.features_title,
        value="\n".join(f":small_orange_diamond: {feature}" for feature in features),
        inline=False,
    )
    embed.add_field(name=translations.author_title, value="<@370876111992913922>", inline=True)
    embed.add_field(name=translations.contributors_title, value=", ".join(f"<@{c}>" for c in CONTRIBUTORS), inline=True)
    embed.add_field(name=translations.version_title, value=VERSION, inline=True)
    embed.add_field(name=translations.github_title, value=GITHUB_LINK, inline=False)
    embed.add_field(name=translations.prefix_title, value=f"`{prefix}` or {bot.user.mention}", inline=True)
    embed.add_field(name=translations.help_command_title, value=f"`{prefix}help`", inline=True)
    embed.add_field(
        name=translations.bugs_features_title, value=translations.bugs_features, inline=False,
    )
    return embed


async def send_help(ctx: Context, *args):
    """
    Shows this message
    """

    if len(args) == 0:
        embed = Embed(title="Command Help", color=0x008080)
        for cog in ctx.bot.cogs.values():
            description = []
            for command in cog.get_commands():
                if not command.hidden and await can_run_command(command, ctx):
                    description.append(command.name + " | " + command.short_doc)

            if description:
                embed.add_field(name=cog.qualified_name, value="\n".join(description), inline=False)

        description = []
        for command in ctx.bot.commands:  # type: Command
            if command.cog is None and not command.hidden and await can_run_command(command, ctx):
                description.append(command.name + " | " + command.short_doc)

<<<<<<< HEAD
        for command in ctx.bot.commands:
            if command.cog is None:
                if not command.hidden:
                    description += (" | " + command.short_doc if len(command.short_doc) != 0 else "") + "\n"
=======
        embed.add_field(name="No Category", value="\n".join(description), inline=False)
>>>>>>> a1696fde

        prefix = await get_prefix()
        embed.add_field(
            name="** **",
            value=(
                f"Type {prefix}help <command> for more info on a command.\n"
                f"Type {prefix}help <cog> for more info on a cog."
            ),
            inline=False,
        )

        await ctx.send(embed=embed)

    elif len(args) == 1:
        command = ctx.bot.get_command(args[0])
        if command is not None:
            try:
                # Command Help for grouped commands
                group: Group = ctx.bot.get_command(args[0])
                executing = (
                    ctx.bot.command_prefix
                    + "["
                    + command.name
                    + ("|" if len(command.aliases) != 0 else "")
                    + "|".join(command.aliases)
                    + "]"
                )

                if len(command.aliases) == 0:
                    executing = ctx.bot.command_prefix + command.name

                embed = Embed(title="Command Help for " + args[0], description=executing, color=0x008080)

                subcommand_description = ""
                for c in group.commands:
                    subcommand_description += c.name + (" | " + c.short_doc if len(c.short_doc) != 0 else "") + "\n"

                embed.add_field(name="Subcommands", value=subcommand_description, inline=False)
                embed.add_field(name="Description", value=command.short_doc, inline=False)
                await ctx.send(embed=embed)
            except AttributeError:
                # Command Help for none group commands
                executing = (
                    ctx.bot.command_prefix
                    + "["
                    + command.name
                    + ("|" if len(command.aliases) != 0 else "")
                    + "|".join(command.aliases)
                    + "]"
                )

                if len(command.aliases) == 0:
                    executing = ctx.bot.command_prefix + command.name

                embed = Embed(title="Command Help for " + args[0], description=executing, color=0x008080)
                embed.add_field(name="Description",
                                value=(command.short_doc if len(command.short_doc) != 0 else "** **"))
                await ctx.send(embed=embed)
        else:
            # Cog help
            found = False
            for x in ctx.bot.cogs:
                for y in args:
                    if x == y:
                        embed = Embed(title="Cog Commands for " + args[0], color=0x008080)
                        for command in ctx.bot.get_cog(y).get_commands():
                            if not command.hidden:
                                embed.add_field(name=command.name,
                                                value=(command.short_doc if len(command.short_doc) != 0 else "** **"),
                                                inline=False)
                        found = True

            if not found:
                embed = Embed(description="This Cog or Command does not exists!", color=0xFF0000)

            await ctx.send(embed=embed)


@bot.command(name="help")
async def help(ctx: Context, *args):
    """
    Shows this Message
    """
    await send_help(ctx, *args)


@bot.command(name="github", aliases=["gh"])
async def github(ctx: Context):
    """
    return the github link
    """

    await ctx.send(GITHUB_LINK)


@bot.command(name="version")
async def version(ctx: Context):
    """
    show version
    """

    await ctx.send(f"MorpheusHelper v{VERSION}")


@bot.command(name="info", aliases=["infos", "about"])
async def info(ctx: Context):
    """
    show information about the bot
    """

    await ctx.send(embed=await build_info_embed(False))


@bot.command(name="admininfo", aliases=["admininfos"])
@permission_level(Permission.admininfo)
async def admininfo(ctx: Context):
    """
    show information about the bot (admin view)
    """

    await ctx.send(embed=await build_info_embed(True))


@bot.event
async def on_error(*_, **__):
    if sentry_dsn:
        sentry_sdk.capture_exception()
    else:
        raise  # skipcq: PYL-E0704


@bot.event
async def on_command_error(ctx: Context, error: CommandError):
    if isinstance(error, CommandNotFound) and ctx.guild is not None and ctx.prefix == await get_prefix():
        return
    await ctx.send(make_error(error))


async def extract_from_raw_reaction_event(event: RawReactionActionEvent):
    channel: TextChannel = bot.get_channel(event.channel_id)
    member: Member = channel.guild.get_member(event.user_id)
    if not isinstance(channel, TextChannel) or member is None:
        return None

    try:
        message = await channel.fetch_message(event.message_id)
    except NotFound:
        return None

    return message, event.emoji, member


@bot.event
async def on_raw_reaction_add(event: RawReactionActionEvent):
    async def prepare():
        return await extract_from_raw_reaction_event(event)

    await call_event_handlers("raw_reaction_add", identifier=event.message_id, prepare=prepare)


@bot.event
async def on_raw_reaction_remove(event: RawReactionActionEvent):
    async def prepare():
        return await extract_from_raw_reaction_event(event)

    await call_event_handlers("raw_reaction_remove", identifier=event.message_id, prepare=prepare)


@bot.event
async def on_raw_reaction_clear(event: RawReactionClearEvent):
    async def prepare():
        channel: TextChannel = bot.get_channel(event.channel_id)
        if not isinstance(channel, TextChannel):
            return
        try:
            return [await channel.fetch_message(event.message_id)]
        except NotFound:
            return

    await call_event_handlers("raw_reaction_clear", identifier=event.message_id, prepare=prepare)


@bot.event
async def on_message_edit(before: Message, after: Message):
    if before.guild is None:
        return
    await call_event_handlers("message_edit", before, after, identifier=after.id)


@bot.event
async def on_raw_message_edit(event: RawMessageUpdateEvent):
    if event.cached_message is not None:
        return

    async def prepare():
        channel: TextChannel = bot.get_channel(event.channel_id)
        if not isinstance(channel, TextChannel):
            return
        try:
            return channel, await channel.fetch_message(event.message_id)
        except NotFound:
            return

    await call_event_handlers("raw_message_edit", identifier=event.message_id, prepare=prepare)


@bot.event
async def on_message_delete(message: Message):
    if message.guild is None:
        return
    await call_event_handlers("message_delete", message, identifier=message.id)


@bot.event
async def on_raw_message_delete(event: RawMessageDeleteEvent):
    if event.cached_message is not None or event.guild_id is None:
        return

    await call_event_handlers("raw_message_delete", event, identifier=event.message_id)


@bot.event
async def on_voice_state_update(member: Member, before: VoiceState, after: VoiceState):
    await call_event_handlers("voice_state_update", member, before, after, identifier=member.id)


@bot.event
async def on_member_join(member: Member):
    await call_event_handlers("member_join", member, identifier=member.id)


@bot.event
async def on_member_remove(member: Member):
    await call_event_handlers("member_remove", member, identifier=member.id)


@bot.event
async def on_member_update(before: Member, after: Member):
    if before.nick != after.nick:
        await call_event_handlers("member_nick_update", before, after, identifier=before.id)

    roles_before = set(before.roles)
    roles_after = set(after.roles)
    for role in roles_before:
        if role not in roles_after:
            await call_event_handlers("member_role_remove", after, role, identifier=before.id)
    for role in roles_after:
        if role not in roles_before:
            await call_event_handlers("member_role_add", after, role, identifier=before.id)


@bot.event
async def on_user_update(before: User, after: User):
    await call_event_handlers("user_update", before, after, identifier=before.id)


@bot.event
async def on_message(message: Message):
    if message.author == bot.user:
        await call_event_handlers("self_message", message, identifier=message.id)
        return

    if not await call_event_handlers("message", message, identifier=message.id):
        return

    match = re.match(r"^<@[&!]?(\d+)>$", message.content.strip())
    if match:
        mentions = [bot.user.id]
        if message.guild is not None:
            for role in message.guild.me.roles:  # type: Role
                if role.managed:
                    mentions.append(role.id)
        if int(match.group(1)) in mentions:
            await message.channel.send(embed=await build_info_embed(False))
            return

    await bot.process_commands(message)


register_cogs(
    bot,
    VoiceChannelCog,
    ReactionPinCog,
    BeTheProfessionalCog,
    LoggingCog,
    MediaOnlyCog,
    RulesCog,
    InvitesCog,
    MetaQuestionCog,
    InfoCog,
    ReactionRoleCog,
    CleverBotCog,
    NewsCog,
    RandomStuffCog,
    ModCog,
    PermissionsCog,
    RedditCog,
    AutoModCog,
    VerificationCog,
)
bot.run(os.environ["TOKEN"])<|MERGE_RESOLUTION|>--- conflicted
+++ resolved
@@ -215,14 +215,7 @@
             if command.cog is None and not command.hidden and await can_run_command(command, ctx):
                 description.append(command.name + " | " + command.short_doc)
 
-<<<<<<< HEAD
-        for command in ctx.bot.commands:
-            if command.cog is None:
-                if not command.hidden:
-                    description += (" | " + command.short_doc if len(command.short_doc) != 0 else "") + "\n"
-=======
         embed.add_field(name="No Category", value="\n".join(description), inline=False)
->>>>>>> a1696fde
 
         prefix = await get_prefix()
         embed.add_field(
