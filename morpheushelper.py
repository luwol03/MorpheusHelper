--- conflicted
+++ resolved
@@ -7,27 +7,12 @@
 import sentry_sdk
 from PyDrocsid.command_edit import add_to_error_cache
 from PyDrocsid.database import db
-<<<<<<< HEAD
-from PyDrocsid.events import listener, register_cogs
-from PyDrocsid.help import send_help
-from PyDrocsid.translations import translations
-from PyDrocsid.util import measure_latency, send_long_embed, send_editable_log
-from discord import (
-    Message,
-    Embed,
-    User,
-    Forbidden,
-    AllowedMentions,
-    Intents,
-)
-=======
 from PyDrocsid.emojis import name_to_emoji
 from PyDrocsid.events import listener, register_cogs, call_event_handlers
 from PyDrocsid.help import send_help
 from PyDrocsid.translations import translations
-from PyDrocsid.util import measure_latency, send_long_embed
+from PyDrocsid.util import measure_latency, send_long_embed, send_editable_log
 from discord import Message, Embed, User, Forbidden, AllowedMentions, Intents
->>>>>>> 7628c3ea
 from discord.ext import tasks
 from discord.ext.commands import (
     Bot,
@@ -42,35 +27,11 @@
 from sentry_sdk.integrations.aiohttp import AioHttpIntegration
 from sentry_sdk.integrations.sqlalchemy import SqlalchemyIntegration
 
-<<<<<<< HEAD
-from cogs.automod import AutoModCog
-from cogs.betheprofessional import BeTheProfessionalCog
-from cogs.cleverbot import CleverBotCog
-from cogs.codeblocks import CodeblocksCog
-from cogs.info import InfoCog
-from cogs.invites import InvitesCog
-from cogs.logging import LoggingCog
-from cogs.mediaonly import MediaOnlyCog
-from cogs.metaquestion import MetaQuestionCog
-from cogs.mod import ModCog
-from cogs.news import NewsCog
-from cogs.permissions import PermissionsCog
-from cogs.polls import PollsCog
-from cogs.reaction_pin import ReactionPinCog
-from cogs.reactionrole import ReactionRoleCog
-from cogs.reddit import RedditCog
-from cogs.rules import RulesCog
-from cogs.verification import VerificationCog
-from cogs.voice_channel import VoiceChannelCog
+from cogs import COGS
+from info import MORPHEUS_ICON, CONTRIBUTORS, GITHUB_LINK, VERSION, AVATAR_URL
+from permissions import Permission, PermissionLevel, sudo_active
+from util import make_error, send_to_changelog, get_prefix, set_prefix
 from colours import Colours
-from info import MORPHEUS_ICON, CONTRIBUTORS, GITHUB_LINK, VERSION, AVATAR_URL
-from permissions import Permission
-=======
-from cogs import COGS
-from info import MORPHEUS_ICON, CONTRIBUTORS, GITHUB_LINK, VERSION
-from permissions import Permission, PermissionLevel, sudo_active
->>>>>>> 7628c3ea
-from util import make_error, send_to_changelog, get_prefix, set_prefix
 
 banner = r"""
 
