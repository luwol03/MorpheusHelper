--- conflicted
+++ resolved
@@ -151,11 +151,8 @@
         "Role system for topics you are interested in",
         "Pin your own messages by reacting with :pushpin: in specific channels",
         "Automatic role assignment upon entering a voice channel",
-<<<<<<< HEAD
+        "Discord server invite whitelist",
         "Meta question information command",
-=======
-        "Discord server invite whitelist",
->>>>>>> d43d9d59
     ]
     if authorized:
         features.append("Logging of message edit and delete events")
@@ -221,9 +218,6 @@
 bot.add_cog(LoggingCog(bot))
 bot.add_cog(MediaOnlyCog(bot))
 bot.add_cog(RulesCog(bot))
-<<<<<<< HEAD
+bot.add_cog(InvitesCog(bot))
 bot.add_cog(MetaQuestionCog(bot))
-=======
-bot.add_cog(InvitesCog(bot))
->>>>>>> d43d9d59
 bot.run(os.environ["TOKEN"])