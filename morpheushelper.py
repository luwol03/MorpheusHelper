--- conflicted
+++ resolved
@@ -37,12 +37,8 @@
 from cogs.reactionrole import ReactionRoleCog
 from cogs.rules import RulesCog
 from cogs.voice_channel import VoiceChannelCog
-<<<<<<< HEAD
 from programmerhumor import ProgrammerHumor
-from database import db, run_in_thread
-=======
 from database import db
->>>>>>> ffa11987
 from info import MORPHEUS_ICON, CONTRIBUTORS, GITHUB_LINK, VERSION
 from translations import translations
 from util import (
