--- conflicted
+++ resolved
@@ -1,28 +1,16 @@
 import re
 from typing import Optional, Union
 
+from PyDrocsid.database import db_thread, db
+from PyDrocsid.translations import translations
+from PyDrocsid.util import send_long_embed, read_normal_message, attachment_to_file
 from discord import Member, TextChannel, Role, Guild, HTTPException, Forbidden, Embed, Color
 from discord.ext import commands
 from discord.ext.commands import Cog, Bot, guild_only, Context, CommandError, UserInputError
 
-from PyDrocsid.database import db_thread, db
-from PyDrocsid.translations import translations
 from models.news_authorization import NewsAuthorization
-<<<<<<< HEAD
-from permission import Permission
-from translations import translations
-from util import (
-    permission_level,
-    send_to_changelog,
-    read_normal_message,
-    get_colour,
-    send_long_embed,
-    attachment_to_file,
-)
-=======
 from permissions import Permission
-from util import send_to_changelog, read_normal_message
->>>>>>> 144abdd1
+from util import send_to_changelog, get_colour
 
 
 class NewsCog(Cog, name="News"):
@@ -92,14 +80,9 @@
 
         role_id = notification_role.id if notification_role is not None else None
 
-<<<<<<< HEAD
-        await run_in_thread(NewsAuthorization.create, user.id, channel.id, role_id)
+        await db_thread(NewsAuthorization.create, user.id, channel.id, role_id)
         embed = Embed(title=translations.news, colour=get_colour(self), description=translations.news_authorized)
         await ctx.send(embed=embed)
-=======
-        await db_thread(NewsAuthorization.create, user.id, channel.id, role_id)
-        await ctx.send(translations.news_authorized)
->>>>>>> 144abdd1
         await send_to_changelog(ctx.guild, translations.f_log_news_authorized(user.mention, channel.mention))
 
     @news_auth.command(name="remove", aliases=["del", "r", "d", "-"])
@@ -114,23 +97,14 @@
         if authorization is None:
             raise CommandError(translations.news_not_authorized)
 
-<<<<<<< HEAD
-        await run_in_thread(db.delete, authorization)
+        await db_thread(db.delete, authorization)
         embed = Embed(title=translations.news, colour=get_colour(self), description=translations.news_unauthorized)
         await ctx.send(embed=embed)
         await send_to_changelog(ctx.guild, translations.f_log_news_unauthorized(user.mention, channel.mention))
 
     @news.command(name="send", aliases=["s"])
-    async def send(self, ctx: Context, channel: TextChannel, color: Optional[Union[Color, str]] = None, *,
-                   message: Optional[str]):
-=======
-        await db_thread(db.delete, authorization)
-        await ctx.send(translations.news_unauthorized)
-        await send_to_changelog(ctx.guild, translations.f_log_news_unauthorized(user.mention, channel.mention))
-
-    @news.command(name="send", aliases=["s"])
-    async def news_send(self, ctx: Context, channel: TextChannel, *, message: Optional[str]):
->>>>>>> 144abdd1
+    async def news_send(self, ctx: Context, channel: TextChannel, color: Optional[Union[Color, str]] = None, *,
+                        message: Optional[str]):
         """
         send a news message
         """
