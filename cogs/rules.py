--- conflicted
+++ resolved
@@ -2,19 +2,14 @@
 from http.client import HTTPException
 from typing import Optional, Union
 
+from PyDrocsid.translations import translations
+from PyDrocsid.util import read_normal_message, read_complete_message
 from discord import TextChannel, Message, Forbidden, Permissions, Color, Embed
 from discord.ext import commands
 from discord.ext.commands import Cog, Bot, guild_only, Context, CommandError, UserInputError
 
-<<<<<<< HEAD
-from permission import Permission
-from translations import translations
-from util import permission_level, read_normal_message, read_complete_message, get_colour
-=======
-from PyDrocsid.translations import translations
 from permissions import Permission
-from util import read_normal_message, read_embed, read_complete_message
->>>>>>> 144abdd1
+from util import get_colour
 
 
 class RulesCog(Cog, name="Rule Commands"):
