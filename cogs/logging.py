from datetime import datetime, timedelta
from typing import Optional, Set

from discord import (
    TextChannel,
    Message,
    Embed,
    RawMessageDeleteEvent,
)
from discord.ext import commands, tasks
from discord.ext.commands import Cog, Bot, guild_only, Context, CommandError, UserInputError

from PyDrocsid.database import db_thread
from PyDrocsid.settings import Settings
from PyDrocsid.translations import translations
from PyDrocsid.util import calculate_edit_distance
from models.log_exclude import LogExclude
<<<<<<< HEAD
from models.settings import Settings
from permission import Permission
from translations import translations
from util import permission_level, calculate_edit_distance, send_to_changelog, get_colour, send_long_embed
=======
from permissions import Permission
from util import send_to_changelog
>>>>>>> 144abdd1

ignored_messages: Set[int] = set()


def ignore(message: Message):
    ignored_messages.add(message.id)


async def delete_nolog(message: Message, delay: Optional[int] = None):
    ignore(message)
    await message.delete(delay=delay)


def add_field(embed: Embed, name: str, text: str):
    first = True
    while text:
        embed.add_field(name=["\ufeff", name][first], value=text[:1024], inline=False)
        text = text[1024:]
        first = False


class LoggingCog(Cog, name="Logging"):
    def __init__(self, bot: Bot):
        self.bot = bot

    async def get_logging_channel(self, event: str) -> Optional[TextChannel]:
        return self.bot.get_channel(await Settings.get(int, "logging_" + event, -1))

    async def is_logging_channel(self, channel: TextChannel) -> bool:
        return channel.id in [(await self.get_logging_channel(event)).id for event in ["edit", "delete"]]

    async def on_ready(self):
        try:
            self.cleanup_loop.start()
        except RuntimeError:
            self.cleanup_loop.restart()

    @tasks.loop(minutes=30)
    async def cleanup_loop(self):
        days: int = await Settings.get(int, "logging_maxage", -1)
        if days == -1:
            return

        timestamp = datetime.utcnow() - timedelta(days=days)
        for event in ["edit", "delete"]:
            channel: Optional[TextChannel] = await self.get_logging_channel(event)
            if channel is None:
                continue

            async for message in channel.history(limit=None, oldest_first=True):  # type: Message
                if message.created_at > timestamp:
                    break

                await message.delete()

    async def on_message_edit(self, before: Message, after: Message):
        if before.guild is None:
            return
        if before.id in ignored_messages:
            ignored_messages.remove(before.id)
            return
        mindiff: int = await Settings.get(int, "logging_edit_mindiff", 1)
        if calculate_edit_distance(before.content, after.content) < mindiff:
            return
        if (edit_channel := await self.get_logging_channel("edit")) is None:
            return
        if await db_thread(LogExclude.exists, after.channel.id):
            return

        embed = Embed(title=translations.message_edited, color=get_colour(self)["edit"], timestamp=datetime.utcnow())
        embed.add_field(name=translations.channel, value=before.channel.mention)
        embed.add_field(name=translations.author_title, value=before.author.mention)
        embed.add_field(name=translations.url, value=before.jump_url, inline=False)
        add_field(embed, translations.old_content, before.content)
        add_field(embed, translations.new_content, after.content)
        await edit_channel.send(embed=embed)

    async def on_raw_message_edit(self, channel: TextChannel, message: Optional[Message]):
        if message.guild is None:
            return
        if message.id in ignored_messages:
            ignored_messages.remove(message.id)
            return
        if (edit_channel := await self.get_logging_channel("edit")) is None:
            return
        if await db_thread(LogExclude.exists, message.channel.id):
            return

        embed = Embed(title=translations.message_edited, color=get_colour(self)["edit"], timestamp=datetime.utcnow())
        embed.add_field(name=translations.channel, value=channel.mention)
        if message is not None:
            embed.add_field(name=translations.author_title, value=message.author.mention)
            embed.add_field(name=translations.url, value=message.jump_url, inline=False)
            add_field(embed, translations.new_content, message.content)
        await edit_channel.send(embed=embed)

    async def on_message_delete(self, message: Message):
        if message.guild is None:
            return
        if message.id in ignored_messages:
            ignored_messages.remove(message.id)
            return
        if (delete_channel := await self.get_logging_channel("delete")) is None:
            return
        if await self.is_logging_channel(message.channel):
            return
        if await db_thread(LogExclude.exists, message.channel.id):
            return

        embed = Embed(title=translations.message_deleted, color=get_colour(self)["delete"], timestamp=datetime.utcnow())
        embed.add_field(name=translations.channel, value=message.channel.mention)
        embed.add_field(name=translations.author_title, value=message.author.mention)
        add_field(embed, translations.old_content, message.content)
        if message.attachments:
            out = []
            for attachment in message.attachments:
                size = attachment.size
                for unit in "BKMG":
                    if size < 1000:
                        break
                    size /= 1000
                out.append(f"{attachment.filename} ({size:.1f} {unit})")
            embed.add_field(name=translations.attachments, value="\n".join(out), inline=False)
        await delete_channel.send(embed=embed)

    async def on_raw_message_delete(self, event: RawMessageDeleteEvent):
        if event.guild_id is None:
            return
        if event.message_id in ignored_messages:
            ignored_messages.remove(event.message_id)
            return
        if (delete_channel := await self.get_logging_channel("delete")) is None:
            return
        if await db_thread(LogExclude.exists, event.channel_id):
            return

        embed = Embed(title=translations.message_deleted, color=get_colour(self)["delete"], timestamp=datetime.utcnow())
        channel: Optional[TextChannel] = self.bot.get_channel(event.channel_id)
        if channel is not None:
            if await self.is_logging_channel(channel):
                return

            embed.add_field(name=translations.channel, value=channel.mention)
            embed.add_field(name=translations.message_id, value=event.message_id, inline=False)
        await delete_channel.send(embed=embed)

    @commands.group(aliases=["log"])
    @Permission.log_manage.check
    @guild_only()
    async def logging(self, ctx: Context):
        """
        view and change logging settings
        """

        if ctx.subcommand_passed is not None:
            if ctx.invoked_subcommand is None:
                raise UserInputError
            return

        edit_channel: Optional[TextChannel] = await self.get_logging_channel("edit")
        delete_channel: Optional[TextChannel] = await self.get_logging_channel("delete")
        changelog_channel: Optional[TextChannel] = await self.get_logging_channel("changelog")
        maxage: int = await Settings.get(int, "logging_maxage", -1)

        embed = Embed(title=translations.logging, color=get_colour(self)["commands"])

        if maxage != -1:
            embed.add_field(name=translations.maxage, value=translations.f_x_days(maxage), inline=False)
        else:
            embed.add_field(name=translations.maxage, value=translations.disabled, inline=False)

        if edit_channel is not None:
            mindiff: int = await Settings.get(int, "logging_edit_mindiff", 1)
            embed.add_field(name=translations.msg_edit, value=edit_channel.mention, inline=True)
            embed.add_field(name=translations.mindiff, value=str(mindiff), inline=True)
        else:
            embed.add_field(name=translations.msg_edit, value=translations.logging_disabled, inline=False)

        if delete_channel is not None:
            embed.add_field(name=translations.msg_delete, value=delete_channel.mention, inline=False)
        else:
            embed.add_field(name=translations.msg_delete, value=translations.logging_disabled, inline=False)

        if changelog_channel is not None:
            embed.add_field(name=translations.changelog, value=changelog_channel.mention, inline=False)
        else:
            embed.add_field(name=translations.changelog, value=translations.disabled, inline=False)

        await ctx.send(embed=embed)

    @logging.command(name="maxage", aliases=["ma"])
    async def logging_maxage(self, ctx: Context, days: int):
        """
        configure period after which old log entries should be deleted
        set to -1 to disable
        """

        if days != -1 and not 0 < days < (1 << 31):
            raise CommandError(translations.invalid_duration)

<<<<<<< HEAD
        await run_in_thread(Settings.set, int, "logging_maxage", days)
        embed = Embed(title=translations.logging, color=get_colour(self)["commands"])
=======
        await Settings.set(int, "logging_maxage", days)
>>>>>>> 144abdd1
        if days == -1:
            embed.description = translations.maxage_set_disabled
            await send_to_changelog(ctx.guild, translations.maxage_set_disabled)
        else:
            embed.description = translations.f_maxage_set(days)
            await send_to_changelog(ctx.guild, translations.f_maxage_set(days))

        await ctx.send(embed=embed)

    @logging.group(name="edit", aliases=["e"])
    async def logging_edit(self, ctx: Context):
        """
        change settings for edit event logging
        """

        if ctx.invoked_subcommand is None:
            raise UserInputError

    @logging_edit.command(name="mindist", aliases=["md"])
    async def logging_edit_mindist(self, ctx: Context, mindist: int):
        """
        change the minimum edit distance between the old and new content of the message to be logged
        """

        if mindist <= 0:
            raise CommandError(translations.min_diff_gt_zero)

<<<<<<< HEAD
        await run_in_thread(Settings.set, int, "logging_edit_mindiff", mindist)
        embed = Embed(title=translations.logging, description=translations.f_edit_mindiff_updated(mindist),
                      color=get_colour(self)["commands"])
        await ctx.send(embed=embed)
=======
        await Settings.set(int, "logging_edit_mindiff", mindist)
        await ctx.send(translations.f_edit_mindiff_updated(mindist))
>>>>>>> 144abdd1
        await send_to_changelog(ctx.guild, translations.f_log_mindiff_updated(mindist))

    @logging_edit.command(name="channel", aliases=["ch", "c"])
    async def logging_edit_channel(self, ctx: Context, channel: TextChannel):
        """
        change logging channel for edit events
        """

        if not channel.permissions_for(channel.guild.me).send_messages:
            raise CommandError(translations.log_not_changed_no_permissions)

<<<<<<< HEAD
        await run_in_thread(Settings.set, int, "logging_edit", channel.id)
        embed = Embed(title=translations.logging, description=translations.f_log_edit_updated(channel.mention),
                      color=get_colour(self)["commands"])
        await ctx.send(embed=embed)
=======
        await Settings.set(int, "logging_edit", channel.id)
        await ctx.send(translations.f_log_edit_updated(channel.mention))
>>>>>>> 144abdd1
        await send_to_changelog(ctx.guild, translations.f_log_edit_updated(channel.mention))

    @logging_edit.command(name="disable", aliases=["d"])
    async def logging_edit_disable(self, ctx: Context):
        """
        disable edit event logging
        """

<<<<<<< HEAD
        await run_in_thread(Settings.set, int, "logging_edit", -1)
        embed = Embed(title=translations.logging, description=translations.log_edit_disabled,
                      color=get_colour(self)["commands"])
        await ctx.send(embed=embed)
=======
        await Settings.set(int, "logging_edit", -1)
        await ctx.send(translations.log_edit_disabled)
>>>>>>> 144abdd1
        await send_to_changelog(ctx.guild, translations.log_edit_disabled)

    @logging.group(name="delete", aliases=["d"])
    async def logging_delete(self, ctx: Context):
        """
        change settings for delete event logging
        """

        if ctx.invoked_subcommand is None:
            raise UserInputError

    @logging_delete.command(name="channel", aliases=["ch", "c"])
    async def logging_delete_channel(self, ctx: Context, channel: TextChannel):
        """
        change logging channel for delete events
        """

        if not channel.permissions_for(channel.guild.me).send_messages:
            raise CommandError(translations.log_not_changed_no_permissions)

<<<<<<< HEAD
        await run_in_thread(Settings.set, int, "logging_delete", channel.id)
        embed = Embed(title=translations.logging, description=translations.f_log_delete_updated(channel.mention),
                      color=get_colour(self)["commands"])
        await ctx.send(embed=embed)
=======
        await Settings.set(int, "logging_delete", channel.id)
        await ctx.send(translations.f_log_delete_updated(channel.mention))
>>>>>>> 144abdd1
        await send_to_changelog(ctx.guild, translations.f_log_delete_updated(channel.mention))

    @logging_delete.command(name="disable", aliases=["d"])
    async def logging_delete_disable(self, ctx: Context):
        """
        disable delete event logging
        """

<<<<<<< HEAD
        await run_in_thread(Settings.set, int, "logging_delete", -1)
        embed = Embed(title=translations.logging, description=translations.log_delete_disabled,
                      color=get_colour(self)["commands"])
        await ctx.send(embed=embed)
=======
        await Settings.set(int, "logging_delete", -1)
        await ctx.send(translations.log_delete_disabled)
>>>>>>> 144abdd1
        await send_to_changelog(ctx.guild, translations.log_delete_disabled)

    @logging.group(name="changelog", aliases=["cl", "c", "change"])
    async def logging_changelog(self, ctx: Context):
        """
        change settings for internal changelog
        """

        if ctx.invoked_subcommand is None:
            raise UserInputError

    @logging_changelog.command(name="channel", aliases=["ch", "c"])
    async def logging_changelog_channel(self, ctx: Context, channel: TextChannel):
        """
        change changelog channel
        """

        if not channel.permissions_for(channel.guild.me).send_messages:
            raise CommandError(translations.log_not_changed_no_permissions)

<<<<<<< HEAD
        await run_in_thread(Settings.set, int, "logging_changelog", channel.id)
        embed = Embed(title=translations.logging, description=translations.f_log_changelog_updated(channel.mention),
                      color=get_colour(self)["commands"])
        await ctx.send(embed=embed)
=======
        await Settings.set(int, "logging_changelog", channel.id)
        await ctx.send(translations.f_log_changelog_updated(channel.mention))
>>>>>>> 144abdd1
        await send_to_changelog(ctx.guild, translations.f_log_changelog_updated(channel.mention))

    @logging_changelog.command(name="disable", aliases=["d"])
    async def logging_changelog_disable(self, ctx: Context):
        """
        disable changelog
        """

        await send_to_changelog(ctx.guild, translations.log_changelog_disabled)
<<<<<<< HEAD
        await run_in_thread(Settings.set, int, "logging_changelog", -1)
        embed = Embed(title=translations.logging, description=translations.log_changelog_disabled,
                      color=get_colour(self)["commands"])
        await ctx.send(embed=embed)
=======
        await Settings.set(int, "logging_changelog", -1)
        await ctx.send(translations.log_changelog_disabled)
>>>>>>> 144abdd1

    @logging.group(name="exclude", aliases=["x", "ignore", "i"])
    async def logging_exclude(self, ctx: Context):
        """
        manage excluded channels
        """

        if len(ctx.message.content.lstrip(ctx.prefix).split()) > 2:
            if ctx.invoked_subcommand is None:
                raise UserInputError
            return

        embed = Embed(title=translations.excluded_channels, colour=get_colour(self)["commands"])
        out = []
        for channel_id in await db_thread(LogExclude.all):
            channel: Optional[TextChannel] = self.bot.get_channel(channel_id)
            if channel is None:
                await db_thread(LogExclude.remove, channel_id)
            else:
                out.append(f":small_blue_diamond: {channel.mention}")
        if not out:
            embed.description = translations.no_channels_excluded
            embed.colour = get_colour("red")
        else:
            embed.description = "\n".join(out)
        await send_long_embed(ctx, embed)

    @logging_exclude.command(name="add", aliases=["a", "+"])
    async def logging_exclude_add(self, ctx: Context, channel: TextChannel):
        """
        exclude a channel from logging
        """

        if await db_thread(LogExclude.exists, channel.id):
            raise CommandError(translations.already_excluded)

<<<<<<< HEAD
        await run_in_thread(LogExclude.add, channel.id)
        embed = Embed(title=translations.excluded_channels, description=translations.excluded,
                      colour=get_colour(self)["commands"])
        await ctx.send(embed=embed)
=======
        await db_thread(LogExclude.add, channel.id)
        await ctx.send(translations.excluded)
>>>>>>> 144abdd1
        await send_to_changelog(ctx.guild, translations.f_log_excluded(channel.mention))

    @logging_exclude.command(name="remove", aliases=["r", "del", "d", "-"])
    async def logging_exclude_remove(self, ctx: Context, channel: TextChannel):
        """
        remove a channel from exclude list
        """

        if not await db_thread(LogExclude.exists, channel.id):
            raise CommandError(translations.not_excluded)

<<<<<<< HEAD
        await run_in_thread(LogExclude.remove, channel.id)
        embed = Embed(title=translations.excluded_channels, description=translations.unexcluded,
                      colour=get_colour(self)["commands"])
        await ctx.send(embed=embed)
=======
        await db_thread(LogExclude.remove, channel.id)
        await ctx.send(translations.unexcluded)
>>>>>>> 144abdd1
        await send_to_changelog(ctx.guild, translations.f_log_unexcluded(channel.mention))<|MERGE_RESOLUTION|>--- conflicted
+++ resolved
@@ -1,6 +1,10 @@
 from datetime import datetime, timedelta
 from typing import Optional, Set
 
+from PyDrocsid.database import db_thread
+from PyDrocsid.settings import Settings
+from PyDrocsid.translations import translations
+from PyDrocsid.util import calculate_edit_distance, send_long_embed
 from discord import (
     TextChannel,
     Message,
@@ -10,20 +14,9 @@
 from discord.ext import commands, tasks
 from discord.ext.commands import Cog, Bot, guild_only, Context, CommandError, UserInputError
 
-from PyDrocsid.database import db_thread
-from PyDrocsid.settings import Settings
-from PyDrocsid.translations import translations
-from PyDrocsid.util import calculate_edit_distance
 from models.log_exclude import LogExclude
-<<<<<<< HEAD
-from models.settings import Settings
-from permission import Permission
-from translations import translations
-from util import permission_level, calculate_edit_distance, send_to_changelog, get_colour, send_long_embed
-=======
 from permissions import Permission
-from util import send_to_changelog
->>>>>>> 144abdd1
+from util import send_to_changelog, get_colour
 
 ignored_messages: Set[int] = set()
 
@@ -224,12 +217,8 @@
         if days != -1 and not 0 < days < (1 << 31):
             raise CommandError(translations.invalid_duration)
 
-<<<<<<< HEAD
-        await run_in_thread(Settings.set, int, "logging_maxage", days)
+        await Settings.set(int, "logging_maxage", days)
         embed = Embed(title=translations.logging, color=get_colour(self)["commands"])
-=======
-        await Settings.set(int, "logging_maxage", days)
->>>>>>> 144abdd1
         if days == -1:
             embed.description = translations.maxage_set_disabled
             await send_to_changelog(ctx.guild, translations.maxage_set_disabled)
@@ -257,15 +246,10 @@
         if mindist <= 0:
             raise CommandError(translations.min_diff_gt_zero)
 
-<<<<<<< HEAD
-        await run_in_thread(Settings.set, int, "logging_edit_mindiff", mindist)
+        await Settings.set(int, "logging_edit_mindiff", mindist)
         embed = Embed(title=translations.logging, description=translations.f_edit_mindiff_updated(mindist),
                       color=get_colour(self)["commands"])
         await ctx.send(embed=embed)
-=======
-        await Settings.set(int, "logging_edit_mindiff", mindist)
-        await ctx.send(translations.f_edit_mindiff_updated(mindist))
->>>>>>> 144abdd1
         await send_to_changelog(ctx.guild, translations.f_log_mindiff_updated(mindist))
 
     @logging_edit.command(name="channel", aliases=["ch", "c"])
@@ -277,15 +261,10 @@
         if not channel.permissions_for(channel.guild.me).send_messages:
             raise CommandError(translations.log_not_changed_no_permissions)
 
-<<<<<<< HEAD
-        await run_in_thread(Settings.set, int, "logging_edit", channel.id)
+        await Settings.set(int, "logging_edit", channel.id)
         embed = Embed(title=translations.logging, description=translations.f_log_edit_updated(channel.mention),
                       color=get_colour(self)["commands"])
         await ctx.send(embed=embed)
-=======
-        await Settings.set(int, "logging_edit", channel.id)
-        await ctx.send(translations.f_log_edit_updated(channel.mention))
->>>>>>> 144abdd1
         await send_to_changelog(ctx.guild, translations.f_log_edit_updated(channel.mention))
 
     @logging_edit.command(name="disable", aliases=["d"])
@@ -294,15 +273,10 @@
         disable edit event logging
         """
 
-<<<<<<< HEAD
-        await run_in_thread(Settings.set, int, "logging_edit", -1)
+        await Settings.set(int, "logging_edit", -1)
         embed = Embed(title=translations.logging, description=translations.log_edit_disabled,
                       color=get_colour(self)["commands"])
         await ctx.send(embed=embed)
-=======
-        await Settings.set(int, "logging_edit", -1)
-        await ctx.send(translations.log_edit_disabled)
->>>>>>> 144abdd1
         await send_to_changelog(ctx.guild, translations.log_edit_disabled)
 
     @logging.group(name="delete", aliases=["d"])
@@ -323,15 +297,10 @@
         if not channel.permissions_for(channel.guild.me).send_messages:
             raise CommandError(translations.log_not_changed_no_permissions)
 
-<<<<<<< HEAD
-        await run_in_thread(Settings.set, int, "logging_delete", channel.id)
+        await Settings.set(int, "logging_delete", channel.id)
         embed = Embed(title=translations.logging, description=translations.f_log_delete_updated(channel.mention),
                       color=get_colour(self)["commands"])
         await ctx.send(embed=embed)
-=======
-        await Settings.set(int, "logging_delete", channel.id)
-        await ctx.send(translations.f_log_delete_updated(channel.mention))
->>>>>>> 144abdd1
         await send_to_changelog(ctx.guild, translations.f_log_delete_updated(channel.mention))
 
     @logging_delete.command(name="disable", aliases=["d"])
@@ -340,15 +309,10 @@
         disable delete event logging
         """
 
-<<<<<<< HEAD
-        await run_in_thread(Settings.set, int, "logging_delete", -1)
+        await Settings.set(int, "logging_delete", -1)
         embed = Embed(title=translations.logging, description=translations.log_delete_disabled,
                       color=get_colour(self)["commands"])
         await ctx.send(embed=embed)
-=======
-        await Settings.set(int, "logging_delete", -1)
-        await ctx.send(translations.log_delete_disabled)
->>>>>>> 144abdd1
         await send_to_changelog(ctx.guild, translations.log_delete_disabled)
 
     @logging.group(name="changelog", aliases=["cl", "c", "change"])
@@ -369,15 +333,10 @@
         if not channel.permissions_for(channel.guild.me).send_messages:
             raise CommandError(translations.log_not_changed_no_permissions)
 
-<<<<<<< HEAD
-        await run_in_thread(Settings.set, int, "logging_changelog", channel.id)
+        await Settings.set(int, "logging_changelog", channel.id)
         embed = Embed(title=translations.logging, description=translations.f_log_changelog_updated(channel.mention),
                       color=get_colour(self)["commands"])
         await ctx.send(embed=embed)
-=======
-        await Settings.set(int, "logging_changelog", channel.id)
-        await ctx.send(translations.f_log_changelog_updated(channel.mention))
->>>>>>> 144abdd1
         await send_to_changelog(ctx.guild, translations.f_log_changelog_updated(channel.mention))
 
     @logging_changelog.command(name="disable", aliases=["d"])
@@ -387,15 +346,10 @@
         """
 
         await send_to_changelog(ctx.guild, translations.log_changelog_disabled)
-<<<<<<< HEAD
-        await run_in_thread(Settings.set, int, "logging_changelog", -1)
+        await Settings.set(int, "logging_changelog", -1)
         embed = Embed(title=translations.logging, description=translations.log_changelog_disabled,
                       color=get_colour(self)["commands"])
         await ctx.send(embed=embed)
-=======
-        await Settings.set(int, "logging_changelog", -1)
-        await ctx.send(translations.log_changelog_disabled)
->>>>>>> 144abdd1
 
     @logging.group(name="exclude", aliases=["x", "ignore", "i"])
     async def logging_exclude(self, ctx: Context):
@@ -432,15 +386,10 @@
         if await db_thread(LogExclude.exists, channel.id):
             raise CommandError(translations.already_excluded)
 
-<<<<<<< HEAD
-        await run_in_thread(LogExclude.add, channel.id)
+        await db_thread(LogExclude.add, channel.id)
         embed = Embed(title=translations.excluded_channels, description=translations.excluded,
                       colour=get_colour(self)["commands"])
         await ctx.send(embed=embed)
-=======
-        await db_thread(LogExclude.add, channel.id)
-        await ctx.send(translations.excluded)
->>>>>>> 144abdd1
         await send_to_changelog(ctx.guild, translations.f_log_excluded(channel.mention))
 
     @logging_exclude.command(name="remove", aliases=["r", "del", "d", "-"])
@@ -452,13 +401,8 @@
         if not await db_thread(LogExclude.exists, channel.id):
             raise CommandError(translations.not_excluded)
 
-<<<<<<< HEAD
-        await run_in_thread(LogExclude.remove, channel.id)
+        await db_thread(LogExclude.remove, channel.id)
         embed = Embed(title=translations.excluded_channels, description=translations.unexcluded,
                       colour=get_colour(self)["commands"])
         await ctx.send(embed=embed)
-=======
-        await db_thread(LogExclude.remove, channel.id)
-        await ctx.send(translations.unexcluded)
->>>>>>> 144abdd1
         await send_to_changelog(ctx.guild, translations.f_log_unexcluded(channel.mention))