--- conflicted
+++ resolved
@@ -1,35 +1,16 @@
 from typing import Optional
-
-<<<<<<< HEAD
-from discord import (
-    TextChannel,
-    Message,
-    Guild,
-    Member,
-    MessageType,
-    HTTPException,
-    PartialEmoji, Embed,
-)
-=======
-from discord import TextChannel, Message, Guild, Member, MessageType, HTTPException, PartialEmoji
->>>>>>> 144abdd1
-from discord.ext import commands
-from discord.ext.commands import Cog, Bot, Context, guild_only, CommandError, UserInputError
 
 from PyDrocsid.database import db_thread, db
 from PyDrocsid.events import StopEventHandling
 from PyDrocsid.settings import Settings
 from PyDrocsid.translations import translations
+from discord import TextChannel, Message, Guild, Member, MessageType, HTTPException, PartialEmoji, Embed
+from discord.ext import commands
+from discord.ext.commands import Cog, Bot, Context, guild_only, CommandError, UserInputError
+
 from models.reactionpin_channel import ReactionPinChannel
-<<<<<<< HEAD
-from models.settings import Settings
-from permission import Permission
-from translations import translations
-from util import permission_level, make_error, check_permissions, send_to_changelog, get_colour
-=======
 from permissions import Permission
-from util import make_error, send_to_changelog
->>>>>>> 144abdd1
+from util import make_error, send_to_changelog, get_colour
 
 EMOJI = chr(int("1f4cc", 16))
 
@@ -50,13 +31,8 @@
         if access or (member == message.author and all(r.id != blocked_role for r in member.roles)):
             if message.type != MessageType.default:
                 await message.remove_reaction(emoji, member)
-<<<<<<< HEAD
                 await message.channel.send(embed=make_error(translations.msg_not_pinned_system))
-                return False
-=======
-                await message.channel.send(make_error(translations.msg_not_pinned_system))
                 raise StopEventHandling
->>>>>>> 144abdd1
             try:
                 await message.pin()
             except HTTPException:
@@ -132,15 +108,10 @@
         if await db_thread(db.get, ReactionPinChannel, channel.id) is not None:
             raise CommandError(translations.channel_already_whitelisted)
 
-<<<<<<< HEAD
-        await run_in_thread(ReactionPinChannel.create, channel.id)
+        await db_thread(ReactionPinChannel.create, channel.id)
         embed = Embed(title=translations.reactionpin, colour=get_colour(self),
                       description=translations.channel_whitelisted)
         await ctx.send(embed=embed)
-=======
-        await db_thread(ReactionPinChannel.create, channel.id)
-        await ctx.send(translations.channel_whitelisted)
->>>>>>> 144abdd1
         await send_to_changelog(ctx.guild, translations.f_log_channel_whitelisted_rp(channel.mention))
 
     @reactionpin.command(name="remove", aliases=["del", "r", "d", "-"])
@@ -152,14 +123,9 @@
         if (row := await db_thread(db.get, ReactionPinChannel, channel.id)) is None:
             raise CommandError(translations.channel_not_whitelisted)
 
-<<<<<<< HEAD
-        await run_in_thread(db.delete, row)
+        await db_thread(db.delete, row)
         embed = Embed(title=translations.reactionpin, colour=get_colour(self), description=translations.channel_removed)
         await ctx.send(embed=embed)
-=======
-        await db_thread(db.delete, row)
-        await ctx.send(translations.channel_removed)
->>>>>>> 144abdd1
         await send_to_changelog(ctx.guild, translations.f_log_channel_removed_rp(channel.mention))
 
     @reactionpin.command(name="pin_message", aliases=["pm"])
@@ -170,13 +136,8 @@
 
         embed = Embed(title=translations.reactionpin, colour=get_colour(self))
         if enabled is None:
-<<<<<<< HEAD
-            if await run_in_thread(Settings.get, bool, "reactionpin_pin_message", True):
+            if await Settings.get(bool, "reactionpin_pin_message", True):
                 embed.description = translations.pin_messages_enabled
-=======
-            if await Settings.get(bool, "reactionpin_pin_message", True):
-                await ctx.send(translations.pin_messages_enabled)
->>>>>>> 144abdd1
             else:
                 embed.description = translations.pin_messages_disabled
         else:
