from typing import Optional

from PyDrocsid.database import db_thread, db
from PyDrocsid.events import StopEventHandling
from PyDrocsid.settings import Settings
from PyDrocsid.translations import translations
<<<<<<< HEAD
from discord import TextChannel, Message, Guild, Member, MessageType, HTTPException, PartialEmoji, Embed
from discord.ext import commands
from discord.ext.commands import Cog, Bot, Context, guild_only, CommandError, UserInputError

=======
from PyDrocsid.emojis import name_to_emoji
>>>>>>> f57cf87f
from models.reactionpin_channel import ReactionPinChannel
from permissions import Permission
from util import make_error, send_to_changelog, get_colour

EMOJI = name_to_emoji["pushpin"]


class ReactionPinCog(Cog, name="ReactionPin"):
    def __init__(self, bot: Bot):
        self.bot = bot

    async def on_raw_reaction_add(self, message: Message, emoji: PartialEmoji, member: Member):
        if str(emoji) != EMOJI or member.bot or message.guild is None:
            return

        access: bool = await Permission.rp_pin.check_permissions(member)
        if not (await db_thread(db.get, ReactionPinChannel, message.channel.id) is not None or access):
            return

        blocked_role = await Settings.get(int, "mute_role", None)
        if access or (member == message.author and all(r.id != blocked_role for r in member.roles)):
            if message.type != MessageType.default:
                await message.remove_reaction(emoji, member)
                await message.channel.send(embed=make_error(translations.msg_not_pinned_system))
                raise StopEventHandling
            try:
                await message.pin()
            except HTTPException:
                await message.remove_reaction(emoji, member)
                await message.channel.send(embed=make_error(translations.msg_not_pinned_limit))
        else:
            await message.remove_reaction(emoji, member)

        raise StopEventHandling

    async def on_raw_reaction_remove(self, message: Message, emoji: PartialEmoji, member: Member):
        if str(emoji) != EMOJI or member.bot or message.guild is None:
            return

        access: bool = await Permission.rp_pin.check_permissions(member)
        is_reactionpin_channel = await db_thread(db.get, ReactionPinChannel, message.channel.id) is not None
        if message.pinned and (access or (is_reactionpin_channel and member == message.author)):
            await message.unpin()
            raise StopEventHandling

    async def on_raw_reaction_clear(self, message: Message):
        if message.guild is not None and message.pinned:
            await message.unpin()
        raise StopEventHandling

    async def on_self_message(self, message: Message):
        if message.guild is None:
            return

        pin_messages_enabled = await Settings.get(bool, "reactionpin_pin_message", True)
        if not pin_messages_enabled and message.author == self.bot.user and message.type == MessageType.pins_add:
            await message.delete()
            raise StopEventHandling

    @commands.group(aliases=["rp"])
    @Permission.rp_manage.check
    @guild_only()
    async def reactionpin(self, ctx: Context):
        """
        manage ReactionPin
        """

        if ctx.invoked_subcommand is None:
            raise UserInputError

    @reactionpin.command(name="list", aliases=["l", "?"])
    async def reactionpin_list(self, ctx: Context):
        """
        list configured channels
        """

        out = []
        guild: Guild = ctx.guild
        for channel in await db_thread(db.all, ReactionPinChannel):
            text_channel: Optional[TextChannel] = guild.get_channel(channel.channel)
            if text_channel is None:
                continue
            out.append(f":small_orange_diamond: {text_channel.mention}")
        embed = Embed(title=translations.reactionpin, colour=get_colour(self))
        if out:
            embed.description = translations.whitelisted_channels_header + "\n" + "\n".join(out)
        else:
            embed.colour = get_colour("red")
            embed.description = translations.no_whitelisted_channels
        await ctx.send(embed=embed)

    @reactionpin.command(name="add", aliases=["a", "+"])
    async def reactionpin_add(self, ctx: Context, channel: TextChannel):
        """
        add channel to whitelist
        """

        if await db_thread(db.get, ReactionPinChannel, channel.id) is not None:
            raise CommandError(translations.channel_already_whitelisted)

        await db_thread(ReactionPinChannel.create, channel.id)
        embed = Embed(title=translations.reactionpin, colour=get_colour(self),
                      description=translations.channel_whitelisted)
        await ctx.send(embed=embed)
        await send_to_changelog(ctx.guild, translations.f_log_channel_whitelisted_rp(channel.mention))

    @reactionpin.command(name="remove", aliases=["del", "r", "d", "-"])
    async def reactionpin_remove(self, ctx: Context, channel: TextChannel):
        """
        remove channel from whitelist
        """

        if (row := await db_thread(db.get, ReactionPinChannel, channel.id)) is None:
            raise CommandError(translations.channel_not_whitelisted)

        await db_thread(db.delete, row)
        embed = Embed(title=translations.reactionpin, colour=get_colour(self), description=translations.channel_removed)
        await ctx.send(embed=embed)
        await send_to_changelog(ctx.guild, translations.f_log_channel_removed_rp(channel.mention))

    @reactionpin.command(name="pin_message", aliases=["pm"])
    async def reactionpin_pin_message(self, ctx: Context, enabled: bool = None):
        """
        enable/disable "pinned a message" notification
        """

        embed = Embed(title=translations.reactionpin, colour=get_colour(self))
        if enabled is None:
            if await Settings.get(bool, "reactionpin_pin_message", True):
                embed.description = translations.pin_messages_enabled
            else:
                embed.description = translations.pin_messages_disabled
        else:
            await Settings.set(bool, "reactionpin_pin_message", enabled)
            if enabled:
                embed.description = translations.pin_messages_now_enabled
                await send_to_changelog(ctx.guild, translations.pin_messages_now_enabled)
            else:
                embed.description = translations.pin_messages_now_disabled
                await send_to_changelog(ctx.guild, translations.pin_messages_now_disabled)
        await ctx.send(embed=embed)<|MERGE_RESOLUTION|>--- conflicted
+++ resolved
@@ -1,17 +1,14 @@
 from typing import Optional
 
 from PyDrocsid.database import db_thread, db
+from PyDrocsid.emojis import name_to_emoji
 from PyDrocsid.events import StopEventHandling
 from PyDrocsid.settings import Settings
 from PyDrocsid.translations import translations
-<<<<<<< HEAD
 from discord import TextChannel, Message, Guild, Member, MessageType, HTTPException, PartialEmoji, Embed
 from discord.ext import commands
 from discord.ext.commands import Cog, Bot, Context, guild_only, CommandError, UserInputError
 
-=======
-from PyDrocsid.emojis import name_to_emoji
->>>>>>> f57cf87f
 from models.reactionpin_channel import ReactionPinChannel
 from permissions import Permission
 from util import make_error, send_to_changelog, get_colour
