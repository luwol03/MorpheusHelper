import random
import re
from typing import Optional, Union, Tuple, List, Dict, Set

from PyDrocsid.database import db_thread, db
from PyDrocsid.multilock import MultiLock
from PyDrocsid.settings import Settings
from PyDrocsid.translations import translations
<<<<<<< HEAD
from PyDrocsid.util import send_long_embed
=======
>>>>>>> 26633f47
from discord import CategoryChannel, PermissionOverwrite, NotFound, Message, Embed, Forbidden
from discord import Member, VoiceState, Guild, VoiceChannel, Role, HTTPException, TextChannel
from discord.ext import commands
from discord.ext.commands import Cog, Bot, guild_only, Context, CommandError, UserInputError

from models.dynamic_voice import DynamicVoiceChannel, DynamicVoiceGroup
from models.role_voice_link import RoleVoiceLink
from permissions import Permission
from util import get_prefix, send_to_changelog, get_colour


async def gather_roles(guild: Guild, channel_id: int) -> List[Role]:
    return [
        role
        for link in await db_thread(db.all, RoleVoiceLink, voice_channel=channel_id)
        if (role := guild.get_role(link.role)) is not None
    ]


async def get_group_channel(channel: VoiceChannel) -> Tuple[Optional[DynamicVoiceGroup], Optional[DynamicVoiceChannel]]:
    dyn_channel: DynamicVoiceChannel = await db_thread(db.first, DynamicVoiceChannel, channel_id=channel.id)
    if dyn_channel is not None:
        group = await db_thread(db.get, DynamicVoiceGroup, dyn_channel.group_id)
    else:
        group = await db_thread(db.first, DynamicVoiceGroup, channel_id=channel.id)

    return group, dyn_channel


class VoiceChannelCog(Cog, name="Voice Channels"):
    def __init__(self, bot: Bot):
        self.bot = bot
        self.channel_lock = MultiLock()
        self.group_lock = MultiLock()

    async def send_voice_msg(self, channel: TextChannel, public: bool, title: str, msg: str):
        messages: List[Message] = await channel.history(limit=1).flatten()
        if messages and messages[0].author == self.bot.user:
            embeds: List[Embed] = messages[0].embeds
            if len(embeds) == 1 and embeds[0].title == title and len(embeds[0].description + msg) <= 2000:
                embed = embeds[0]
                embed.description += "\n" + msg
                await messages[0].edit(embed=embed)
                return

        embed = Embed(title=title, colour=[get_colour(self)["private"], get_colour(self)["private"]][public],
                      description=msg)
        await channel.send(embed=embed)

    async def on_ready(self):
        guild: Guild = self.bot.guilds[0]
        print(translations.updating_voice_roles)
        linked_roles: Dict[Role, Set[VoiceChannel]] = {}
        for link in await db_thread(db.all, RoleVoiceLink):
            role = guild.get_role(link.role)
            voice = guild.get_channel(link.voice_channel)
            if role is None or voice is None:
                continue

            linked_roles.setdefault(role, set()).add(voice)

            group: Optional[DynamicVoiceGroup] = await db_thread(db.first, DynamicVoiceGroup, channel_id=voice.id)
            if group is None:
                continue
            for dyn_channel in await db_thread(db.all, DynamicVoiceChannel, group_id=group.id):
                channel: Optional[VoiceChannel] = guild.get_channel(dyn_channel.channel_id)
                if channel is not None:
                    linked_roles[role].add(channel)

        for role, channels in linked_roles.items():
            members = set()
            for channel in channels:
                members.update(channel.members)
            for member in members:
                if role not in member.roles:
                    await member.add_roles(role)
            for member in role.members:
                if member not in members:
                    await member.remove_roles(role)

        for group in await db_thread(db.all, DynamicVoiceGroup):
            channel: Optional[VoiceChannel] = guild.get_channel(group.channel_id)
            if channel is None:
                continue

            for member in channel.members:
                group, dyn_channel = await get_group_channel(channel)
                async with self.group_lock[group.id if group is not None else None]:
                    await self.member_join(member, channel, group, dyn_channel)

            for dyn_channel in await db_thread(db.all, DynamicVoiceChannel, group_id=group.id):
                channel: Optional[VoiceChannel] = guild.get_channel(dyn_channel.channel_id)
                if channel is not None and all(member.bot for member in channel.members):
                    await channel.delete()
                    if (text_channel := self.bot.get_channel(dyn_channel.text_chat_id)) is not None:
                        await text_channel.delete()
                    await db_thread(db.delete, dyn_channel)
            await self.update_dynamic_voice_group(group)

        print(translations.voice_init_done)

    async def get_dynamic_voice_channel(
            self, member: Member, owner_required: bool
    ) -> Tuple[DynamicVoiceGroup, DynamicVoiceChannel, VoiceChannel, Optional[TextChannel]]:
        if member.voice is None or member.voice.channel is None:
            raise CommandError(translations.not_in_private_voice)

        channel: VoiceChannel = member.voice.channel
        dyn_channel: DynamicVoiceChannel = await db_thread(db.first, DynamicVoiceChannel, channel_id=channel.id)
        if dyn_channel is None:
            raise CommandError(translations.not_in_private_voice)
        group: DynamicVoiceGroup = await db_thread(db.get, DynamicVoiceGroup, dyn_channel.group_id)
        if group is None or group.public:
            raise CommandError(translations.not_in_private_voice)

        if owner_required and dyn_channel.owner != member.id:
            if not await Permission.vc_private_owner.check_permissions(member):
                raise CommandError(translations.private_voice_owner_required)

        voice_channel: VoiceChannel = self.bot.get_channel(dyn_channel.channel_id)
        text_chat: Optional[TextChannel] = self.bot.get_channel(dyn_channel.text_chat_id)

        return group, dyn_channel, voice_channel, text_chat

    async def member_join(
            self,
            member: Member,
            channel: VoiceChannel,
            group: Optional[DynamicVoiceGroup],
            dyn_channel: Optional[DynamicVoiceChannel],
    ):
        await member.add_roles(*await gather_roles(member.guild, channel.id))

        if dyn_channel is not None:
            if group is not None:
                await member.add_roles(*await gather_roles(member.guild, group.channel_id))

            text_chat: Optional[TextChannel] = self.bot.get_channel(dyn_channel.text_chat_id)
            if text_chat is not None:
                await text_chat.set_permissions(member, read_messages=True)
                await self.send_voice_msg(
                    text_chat, group.public, translations.voice_channel, translations.f_dyn_voice_joined(member.mention)
                )
            return

        if group is None:
            return

        if member.bot:
            await member.move_to(None)
            return
        if channel.category is not None and len(channel.category.channels) >= 49 or len(channel.guild.channels) >= 499:
            await member.move_to(None)
            return

        guild: Guild = channel.guild
        number = len(await db_thread(db.all, DynamicVoiceChannel, group_id=group.id)) + 1
        chan: VoiceChannel = await channel.clone(name=group.name + " " + str(number))
        category: Union[CategoryChannel, Guild] = channel.category or guild
        overwrites = {
            guild.default_role: PermissionOverwrite(read_messages=False, connect=False),
            guild.me: PermissionOverwrite(read_messages=True, connect=True),
        }
        if (team_role := guild.get_role(await Settings.get(int, "team_role"))) is not None:
            overwrites[team_role] = PermissionOverwrite(read_messages=True, connect=True)
        text_chat: TextChannel = await category.create_text_channel(chan.name, overwrites=overwrites)
        await chan.edit(position=channel.position + number)
        if not group.public:
            await chan.edit(overwrites={**overwrites, member: PermissionOverwrite(read_messages=True, connect=True)})
        try:
            await member.move_to(chan)
        except HTTPException:
            await chan.delete()
            await text_chat.delete()
            return
        else:
            await db_thread(DynamicVoiceChannel.create, chan.id, group.id, text_chat.id, member.id)
        await self.update_dynamic_voice_group(group)
        if not group.public:
            await self.send_voice_msg(
                text_chat,
                group.public,
                translations.private_dyn_voice_help_title,
                translations.f_private_dyn_voice_help_content(prefix=await get_prefix()),
            )
        await self.send_voice_msg(
            text_chat, group.public, translations.voice_channel, translations.f_dyn_voice_created(member.mention)
        )

    async def member_leave(
            self,
            member: Member,
            channel: VoiceChannel,
            group: Optional[DynamicVoiceGroup],
            dyn_channel: Optional[DynamicVoiceChannel],
    ):
        try:
            await member.remove_roles(*await gather_roles(member.guild, channel.id))
        except NotFound:  # member left the server
            pass

        if dyn_channel is None or group is None:
            return

        try:
            await member.remove_roles(*await gather_roles(member.guild, group.channel_id))
        except NotFound:  # member left the server
            pass

        text_chat: Optional[TextChannel] = self.bot.get_channel(dyn_channel.text_chat_id)
        if text_chat is not None:
            await text_chat.set_permissions(member, overwrite=None)
            await self.send_voice_msg(
                text_chat, group.public, translations.voice_channel, translations.f_dyn_voice_left(member.mention)
            )

        members: List[Member] = [member for member in channel.members if not member.bot]
        if not group.public and member.id == dyn_channel.owner and len(members) > 0:
            new_owner: Member = random.choice(members)
            await db_thread(DynamicVoiceChannel.change_owner, dyn_channel.channel_id, new_owner.id)
            if text_chat is not None:
                await self.send_voice_msg(
                    text_chat,
                    group.public,
                    translations.voice_channel,
                    translations.f_private_voice_owner_changed(new_owner.mention),
                )

        if len(members) > 0:
            return

        await channel.delete()
        if text_chat is not None:
            await text_chat.delete()
        await db_thread(db.delete, dyn_channel)
        await self.update_dynamic_voice_group(group)

    async def on_voice_state_update(self, member: Member, before: VoiceState, after: VoiceState):
        if before.channel == after.channel:
            return

        if (channel := before.channel) is not None:
            async with self.channel_lock[channel.id]:
                group, dyn_channel = await get_group_channel(channel)
                async with self.group_lock[group.id if group is not None else None]:
                    await self.member_leave(member, channel, group, dyn_channel)
        if (channel := after.channel) is not None:
            async with self.channel_lock[channel.id]:
                group, dyn_channel = await get_group_channel(channel)
                async with self.group_lock[group.id if group is not None else None]:
                    await self.member_join(member, channel, group, dyn_channel)

    async def update_dynamic_voice_group(self, group: DynamicVoiceGroup):
        base_channel: Optional[VoiceChannel] = self.bot.get_channel(group.channel_id)
        if base_channel is None:
            await db_thread(db.delete, group)
            return

        channels = []
        for dyn_channel in await db_thread(db.all, DynamicVoiceChannel, group_id=group.id):
            channel: Optional[VoiceChannel] = self.bot.get_channel(dyn_channel.channel_id)
            text_chat: Optional[TextChannel] = self.bot.get_channel(dyn_channel.text_chat_id)
            if channel is not None and text_chat is not None:
                channels.append((channel, text_chat))
            else:
                await db_thread(db.delete, dyn_channel)

        channels.sort(key=lambda c: c[0].position)

        for i, (channel, text_chat) in enumerate(channels):
            name = f"{group.name} {i + 1}"
            await channel.edit(name=name, position=base_channel.position + i + 1)
            await text_chat.edit(name=name)
        await base_channel.edit(position=base_channel.position)

    @commands.group(aliases=["vc"])
    @guild_only()
    async def voice(self, ctx: Context):
        """
        manage voice channels
        """

        if ctx.invoked_subcommand is None:
            raise UserInputError

    @voice.group(name="dynamic", aliases=["dyn", "d"])
    @Permission.vc_manage_dyn.check
    async def voice_dynamic(self, ctx: Context):
        """
        manage dynamic voice channels
        """

        if ctx.invoked_subcommand is None:
            raise UserInputError

    @voice_dynamic.command(name="list", aliases=["l", "?"])
    async def voice_dynamic_list(self, ctx: Context):
        """
        list dynamic voice channels
        """

        out = []
        for group in await db_thread(db.all, DynamicVoiceGroup):
            cnt = len(await db_thread(db.all, DynamicVoiceChannel, group_id=group.id))
            channel: Optional[VoiceChannel] = ctx.guild.get_channel(group.channel_id)
            if channel is None:
                await db_thread(db.delete, group)
                continue
            e = ":small_orange_diamond:" if cnt > 0 else ":small_blue_diamond:"
            out.append(translations.f_group_list_entry(e, ['private', 'public'][group.public], group.name, cnt))

        embed = Embed(title=translations.voice_channel, colour=get_colour(self)["commands"])
        if out:
            embed.description = "\n".join(out)
        else:
            embed.colour = get_colour("red")
            embed.description = translations.no_dyn_group
        await send_long_embed(ctx, embed)

    @voice_dynamic.command(name="add", aliases=["a", "+"])
    async def voice_dynamic_add(self, ctx: Context, visibility: str, *, voice_channel: VoiceChannel):
        """
        create a new dynamic voice channel group
        """

        if visibility.lower() not in ["public", "private"]:
            raise CommandError(translations.error_visibility)
        public = visibility.lower() == "public"

        if await db_thread(db.get, DynamicVoiceChannel, voice_channel.id) is not None:
            raise CommandError(translations.dyn_group_already_exists)
        if await db_thread(db.first, DynamicVoiceGroup, channel_id=voice_channel.id) is not None:
            raise CommandError(translations.dyn_group_already_exists)

        name: str = re.match(r"^(.*?) ?\d*$", voice_channel.name).group(1) or voice_channel.name
        await db_thread(DynamicVoiceGroup.create, name, voice_channel.id, public)
        await voice_channel.edit(name=f"New {name}")
        embed = Embed(title=translations.voice_channel, colour=get_colour(self)["commands"],
                      description=translations.dyn_group_created)
        await ctx.send(embed=embed)
        await send_to_changelog(ctx.guild, translations.f_log_dyn_group_created(name))

    @voice_dynamic.command(name="remove", aliases=["del", "d", "r", "-"])
    async def voice_dynamic_remove(self, ctx: Context, *, voice_channel: VoiceChannel):
        """
        remove a dynamic voice channel group
        """

        group: DynamicVoiceGroup = await db_thread(db.first, DynamicVoiceGroup, channel_id=voice_channel.id)
        if group is None:
            raise CommandError(translations.dyn_group_not_found)

        await db_thread(db.delete, group)
        for dync in await db_thread(db.all, DynamicVoiceChannel, group_id=group.id):
            channel: Optional[VoiceChannel] = self.bot.get_channel(dync.channel_id)
            text_channel: Optional[TextChannel] = self.bot.get_channel(dync.text_chat_id)
            await db_thread(db.delete, dync)
            if channel is not None:
                await channel.delete()
            if text_channel is not None:
                await text_channel.delete()

        await voice_channel.edit(name=group.name)
        embed = Embed(title=translations.voice_channel, colour=get_colour(self)["commands"],
                      description=translations.dyn_group_removed)
        await ctx.send(embed=embed)
        await send_to_changelog(ctx.guild, translations.f_log_dyn_group_removed(group.name))

    @voice.command(name="close", aliases=["c"])
    async def voice_close(self, ctx: Context):
        """
        close a private voice channel
        """

        group, dyn_channel, voice_channel, text_channel = await self.get_dynamic_voice_channel(ctx.author, True)
        await db_thread(db.delete, dyn_channel)

        roles = await gather_roles(voice_channel.guild, group.channel_id)
        for member in voice_channel.members:
            await member.remove_roles(*roles)

        if text_channel is not None:
            await text_channel.delete()
        await voice_channel.delete()
        await self.update_dynamic_voice_group(group)
        if text_channel != ctx.channel:
            embed = Embed(title=translations.voice_channel, colour=get_colour(self)["commands"],
                          description=translations.private_voice_closed)
            await ctx.send(embed=embed)

    @voice.command(name="invite", aliases=["i", "add", "a", "+"])
    async def voice_invite(self, ctx: Context, member: Member):
        """
        invite a member into a private voice channel
        """

        if self.bot.user == member:
            raise CommandError(translations.cannot_add_user)

        group, _, voice_channel, text_channel = await self.get_dynamic_voice_channel(ctx.author, True)
        await voice_channel.set_permissions(member, read_messages=True, connect=True)

        text = translations.f_user_added_to_private_voice_dm(member.mention)
        try:
            text += f"\n{await voice_channel.create_invite(unique=False)}"
        except Forbidden:
            pass
        try:
            await member.send(text)
        except (Forbidden, HTTPException):
            pass

        if text_channel is not None:
            await self.send_voice_msg(
                text_channel,
                group.public,
                translations.voice_channel,
                translations.f_user_added_to_private_voice(member.mention),
            )
<<<<<<< HEAD
            user_embed = Embed(title=translations.voice_channel, colour=get_colour(self)["commands"],
                               description=translations.f_user_added_to_private_voice_dm(ctx.author.mention))
            try:
                await member.send(embed=user_embed)
            except (Forbidden, HTTPException):
                pass
=======
>>>>>>> 26633f47
        if text_channel != ctx.channel:
            embed = Embed(title=translations.voice_channel, colour=get_colour(self)["commands"],
                          description=translations.user_added_to_private_voice_response)
            await ctx.send(embed=embed)

    @voice.command(name="remove", aliases=["r", "kick", "k", "-"])
    async def voice_remove(self, ctx: Context, member: Member):
        """
        remove a member from a private voice channel
        """

        group, _, voice_channel, text_channel = await self.get_dynamic_voice_channel(ctx.author, True)
        if member in (ctx.author, self.bot.user):
            raise CommandError(translations.cannot_remove_member)

        await voice_channel.set_permissions(member, overwrite=None)
        team_role = await Settings.get(int, "team_role")
        if member.guild_permissions.administrator or any(role.id == team_role for role in member.roles):
            raise CommandError(translations.member_could_not_be_kicked)

        if member.voice is not None and member.voice.channel == voice_channel:
            await member.move_to(None)
        if text_channel is not None:
            await self.send_voice_msg(
                text_channel,
                group.public,
                translations.voice_channel,
                translations.f_user_removed_from_private_voice(member.mention),
            )
        if text_channel != ctx.channel:
            embed = Embed(title=translations.voice_channel, colour=get_colour(self)["commands"],
                          description=translations.user_removed_from_private_voice_response)
            await ctx.send(embed=embed)

    @voice.command(name="owner", aliases=["o"])
    async def voice_owner(self, ctx: Context, member: Optional[Member]):
        """
        transfer ownership of a private voice channel
        """

        change = member is not None
        group, dyn_channel, voice_channel, text_channel = await self.get_dynamic_voice_channel(ctx.author, change)

        if not change:
            embed = Embed(title=translations.voice_channel, colour=get_colour(self)["commands"],
                          description=translations.f_owner_of_private_voice(f"<@{dyn_channel.owner}>"))
            await ctx.send(embed=embed)
            return

        if member not in voice_channel.members:
            raise CommandError(translations.user_not_in_this_channel)
        if member.bot:
            raise CommandError(translations.bot_no_owner_transfer)

        await db_thread(DynamicVoiceChannel.change_owner, dyn_channel.channel_id, member.id)
        if text_channel is not None:
            await self.send_voice_msg(
                text_channel,
                group.public,
                translations.voice_channel,
                translations.f_private_voice_owner_changed(member.mention),
            )
        if text_channel != ctx.channel:
            embed = Embed(title=translations.voice_channel, colour=get_colour(self)["commands"],
                          description=translations.private_voice_owner_changed_response)
            await ctx.send(embed=embed)

    @voice.group(name="link", aliases=["l"])
    @Permission.vc_manage_link.check
    async def voice_link(self, ctx: Context):
        """
        manage links between voice channels and roles
        """

        if ctx.invoked_subcommand is None:
            raise UserInputError

    @voice_link.command(name="list", aliases=["l", "?"])
    async def voice_link_list(self, ctx: Context):
        """
        list all links between voice channels and roles
        """

        out = []
        guild: Guild = ctx.guild
        for link in await db_thread(db.all, RoleVoiceLink):
            role: Optional[Role] = guild.get_role(link.role)
            voice: Optional[VoiceChannel] = guild.get_channel(link.voice_channel)
            if role is None or voice is None:
                await db_thread(db.delete, link)
            else:
                out.append(f"`{voice}` (`{voice.id}`) -> <@&{role.id}> (`{role.id}`)")

        embed = Embed(title=translations.voice_channel, colour=get_colour(self)["commands"])
        if out:
            embed.description = "\n".join(out)
        else:
            embed.colour = get_colour("red")
            embed.description = translations.no_links_created
        await send_long_embed(ctx, embed)

    @voice_link.command(name="add", aliases=["a", "+"])
    async def voice_link_add(self, ctx: Context, channel: VoiceChannel, *, role: Role):
        """
        link a voice channel with a role
        """

        if await db_thread(db.get, DynamicVoiceChannel, channel.id) is not None:
            raise CommandError(translations.link_on_dynamic_channel_not_created)
        if await db_thread(db.first, RoleVoiceLink, role=role.id, voice_channel=channel.id) is not None:
            raise CommandError(translations.link_already_exists)

        if role >= ctx.me.top_role:
            raise CommandError(translations.f_link_not_created_too_high(role, ctx.me.top_role))
        if role.managed:
            raise CommandError(translations.f_link_not_created_managed_role(role))

        await db_thread(RoleVoiceLink.create, role.id, channel.id)
        for member in channel.members:
            await member.add_roles(role)

        group: Optional[DynamicVoiceGroup] = await db_thread(db.first, DynamicVoiceGroup, channel_id=channel.id)
        if group is not None:
            for dyn_channel in await db_thread(db.all, DynamicVoiceChannel, group_id=group.id):
                dchannel: Optional[VoiceChannel] = self.bot.get_channel(dyn_channel.channel_id)
                if dchannel is not None:
                    for member in dchannel.members:
                        await member.add_roles(role)

        embed = Embed(title=translations.voice_channel, colour=get_colour(self)["commands"],
                      description=translations.f_link_created(channel, role.id))
        await ctx.send(embed=embed)
        await send_to_changelog(ctx.guild, translations.f_log_link_created(channel, role))

    @voice_link.command(name="remove", aliases=["del", "r", "d", "-"])
    async def voice_link_remove(self, ctx: Context, channel: VoiceChannel, *, role: Role):
        """
        delete the link between a voice channel and a role
        """

        if (link := await db_thread(db.first, RoleVoiceLink, role=role.id, voice_channel=channel.id)) is None:
            raise CommandError(translations.link_not_found)

        await db_thread(db.delete, link)
        for member in channel.members:
            await member.remove_roles(role)

        group: Optional[DynamicVoiceGroup] = await db_thread(db.first, DynamicVoiceGroup, channel_id=channel.id)
        if group is not None:
            for dyn_channel in await db_thread(db.all, DynamicVoiceChannel, group_id=group.id):
                dchannel: Optional[VoiceChannel] = self.bot.get_channel(dyn_channel.channel_id)
                if dchannel is not None:
                    for member in dchannel.members:
                        await member.remove_roles(role)

        embed = Embed(title=translations.voice_channel, colour=get_colour(self)["commands"],
                      description=translations.link_deleted)
        await ctx.send(embed=embed)
        await send_to_changelog(ctx.guild, translations.f_log_link_deleted(channel, role))<|MERGE_RESOLUTION|>--- conflicted
+++ resolved
@@ -6,10 +6,7 @@
 from PyDrocsid.multilock import MultiLock
 from PyDrocsid.settings import Settings
 from PyDrocsid.translations import translations
-<<<<<<< HEAD
 from PyDrocsid.util import send_long_embed
-=======
->>>>>>> 26633f47
 from discord import CategoryChannel, PermissionOverwrite, NotFound, Message, Embed, Forbidden
 from discord import Member, VoiceState, Guild, VoiceChannel, Role, HTTPException, TextChannel
 from discord.ext import commands
@@ -412,13 +409,15 @@
         group, _, voice_channel, text_channel = await self.get_dynamic_voice_channel(ctx.author, True)
         await voice_channel.set_permissions(member, read_messages=True, connect=True)
 
-        text = translations.f_user_added_to_private_voice_dm(member.mention)
+        user_embed = Embed(title=translations.voice_channel, colour=get_colour(self)["commands"],
+                           description=translations.f_user_added_to_private_voice_dm(member.mention))
+        content = ''
         try:
-            text += f"\n{await voice_channel.create_invite(unique=False)}"
+            content += f"\n{await voice_channel.create_invite(unique=False)}"
         except Forbidden:
             pass
         try:
-            await member.send(text)
+            await member.send(content=content, embed=user_embed)
         except (Forbidden, HTTPException):
             pass
 
@@ -429,15 +428,6 @@
                 translations.voice_channel,
                 translations.f_user_added_to_private_voice(member.mention),
             )
-<<<<<<< HEAD
-            user_embed = Embed(title=translations.voice_channel, colour=get_colour(self)["commands"],
-                               description=translations.f_user_added_to_private_voice_dm(ctx.author.mention))
-            try:
-                await member.send(embed=user_embed)
-            except (Forbidden, HTTPException):
-                pass
-=======
->>>>>>> 26633f47
         if text_channel != ctx.channel:
             embed = Embed(title=translations.voice_channel, colour=get_colour(self)["commands"],
                           description=translations.user_added_to_private_voice_response)
