import random
import re
from typing import Optional, Union, Tuple, List, Dict, Set

<<<<<<< HEAD
=======
from discord import CategoryChannel, PermissionOverwrite, NotFound, Message, Embed, Forbidden
from discord import Member, VoiceState, Guild, VoiceChannel, Role, HTTPException, TextChannel
from discord.ext import commands
from discord.ext.commands import Cog, Bot, guild_only, Context, CommandError, UserInputError

>>>>>>> 4fcfec1b
from PyDrocsid.database import db_thread, db
from PyDrocsid.multilock import MultiLock
from PyDrocsid.settings import Settings
from PyDrocsid.translations import translations
from PyDrocsid.util import send_long_embed
from discord import CategoryChannel, PermissionOverwrite, NotFound, Message, Embed, Forbidden
from discord import Member, VoiceState, Guild, VoiceChannel, Role, HTTPException, TextChannel
from discord.ext import commands
from discord.ext.commands import Cog, Bot, guild_only, Context, CommandError, UserInputError

from models.dynamic_voice import DynamicVoiceChannel, DynamicVoiceGroup
from models.role_voice_link import RoleVoiceLink
from permissions import Permission
from util import get_prefix, send_to_changelog, get_colour


async def gather_roles(guild: Guild, channel_id: int) -> List[Role]:
    return [
        role
        for link in await db_thread(db.all, RoleVoiceLink, voice_channel=channel_id)
        if (role := guild.get_role(link.role)) is not None
    ]


async def get_group_channel(channel: VoiceChannel) -> Tuple[Optional[DynamicVoiceGroup], Optional[DynamicVoiceChannel]]:
    dyn_channel: DynamicVoiceChannel = await db_thread(db.first, DynamicVoiceChannel, channel_id=channel.id)
    if dyn_channel is not None:
        group = await db_thread(db.get, DynamicVoiceGroup, dyn_channel.group_id)
    else:
        group = await db_thread(db.first, DynamicVoiceGroup, channel_id=channel.id)

    return group, dyn_channel


class VoiceChannelCog(Cog, name="Voice Channels"):
    def __init__(self, bot: Bot):
        self.bot = bot
        self.channel_lock = MultiLock()
        self.group_lock = MultiLock()

    async def send_voice_msg(self, channel: TextChannel, public: bool, title: str, msg: str):
        messages: List[Message] = await channel.history(limit=1).flatten()
        if messages and messages[0].author == self.bot.user:
            embeds: List[Embed] = messages[0].embeds
            if len(embeds) == 1 and embeds[0].title == title and len(embeds[0].description + msg) <= 2000:
                embed = embeds[0]
                embed.description += "\n" + msg
                await messages[0].edit(embed=embed)
                return

        embed = Embed(title=title, colour=[get_colour(self)["private"], get_colour(self)["private"]][public],
                      description=msg)
        await channel.send(embed=embed)

    async def on_ready(self):
        guild: Guild = self.bot.guilds[0]
        print(translations.updating_voice_roles)
        linked_roles: Dict[Role, Set[VoiceChannel]] = {}
        for link in await db_thread(db.all, RoleVoiceLink):
            role = guild.get_role(link.role)
            voice = guild.get_channel(link.voice_channel)
            if role is None or voice is None:
                continue

            linked_roles.setdefault(role, set()).add(voice)

            group: Optional[DynamicVoiceGroup] = await db_thread(db.first, DynamicVoiceGroup, channel_id=voice.id)
            if group is None:
                continue
            for dyn_channel in await db_thread(db.all, DynamicVoiceChannel, group_id=group.id):
                channel: Optional[VoiceChannel] = guild.get_channel(dyn_channel.channel_id)
                if channel is not None:
                    linked_roles[role].add(channel)

        for role, channels in linked_roles.items():
            members = set()
            for channel in channels:
                members.update(channel.members)
            for member in members:
                if role not in member.roles:
                    await member.add_roles(role)
            for member in role.members:
                if member not in members:
                    await member.remove_roles(role)

        for group in await db_thread(db.all, DynamicVoiceGroup):
            channel: Optional[VoiceChannel] = guild.get_channel(group.channel_id)
            if channel is None:
                continue

            for member in channel.members:
                group, dyn_channel = await get_group_channel(channel)
                async with self.group_lock[group.id if group is not None else None]:
                    await self.member_join(member, channel, group, dyn_channel)

            for dyn_channel in await db_thread(db.all, DynamicVoiceChannel, group_id=group.id):
                channel: Optional[VoiceChannel] = guild.get_channel(dyn_channel.channel_id)
                if channel is not None and all(member.bot for member in channel.members):
                    await channel.delete()
                    if (text_channel := self.bot.get_channel(dyn_channel.text_chat_id)) is not None:
                        await text_channel.delete()
                    await db_thread(db.delete, dyn_channel)
            await self.update_dynamic_voice_group(group)

        print(translations.voice_init_done)

    async def get_dynamic_voice_channel(
            self, member: Member, owner_required: bool
    ) -> Tuple[DynamicVoiceGroup, DynamicVoiceChannel, VoiceChannel, Optional[TextChannel]]:
        if member.voice is None or member.voice.channel is None:
            raise CommandError(translations.not_in_private_voice)

        channel: VoiceChannel = member.voice.channel
        dyn_channel: DynamicVoiceChannel = await db_thread(db.first, DynamicVoiceChannel, channel_id=channel.id)
        if dyn_channel is None:
            raise CommandError(translations.not_in_private_voice)
        group: DynamicVoiceGroup = await db_thread(db.get, DynamicVoiceGroup, dyn_channel.group_id)
        if group is None or group.public:
            raise CommandError(translations.not_in_private_voice)

        if owner_required and dyn_channel.owner != member.id:
            if not await Permission.vc_private_owner.check_permissions(member):
                raise CommandError(translations.private_voice_owner_required)

        voice_channel: VoiceChannel = self.bot.get_channel(dyn_channel.channel_id)
        text_chat: Optional[TextChannel] = self.bot.get_channel(dyn_channel.text_chat_id)

        return group, dyn_channel, voice_channel, text_chat

    async def member_join(
            self,
            member: Member,
            channel: VoiceChannel,
            group: Optional[DynamicVoiceGroup],
            dyn_channel: Optional[DynamicVoiceChannel],
    ):
        await member.add_roles(*await gather_roles(member.guild, channel.id))

        if dyn_channel is not None:
            if group is not None:
                await member.add_roles(*await gather_roles(member.guild, group.channel_id))

            text_chat: Optional[TextChannel] = self.bot.get_channel(dyn_channel.text_chat_id)
            if text_chat is not None:
                await text_chat.set_permissions(member, read_messages=True)
                await self.send_voice_msg(
                    text_chat, group.public, translations.voice_channel, translations.f_dyn_voice_joined(member.mention)
                )
            return

        if group is None:
            return

        if member.bot:
            await member.move_to(None)
            return
        if channel.category is not None and len(channel.category.channels) >= 49 or len(channel.guild.channels) >= 499:
            await member.move_to(None)
            return

        guild: Guild = channel.guild
        number = len(await db_thread(db.all, DynamicVoiceChannel, group_id=group.id)) + 1
        chan: VoiceChannel = await channel.clone(name=group.name + " " + str(number))
        category: Union[CategoryChannel, Guild] = channel.category or guild
        overwrites = {
            guild.default_role: PermissionOverwrite(read_messages=False, connect=False),
            guild.me: PermissionOverwrite(read_messages=True, connect=True),
        }
        if (team_role := guild.get_role(await Settings.get(int, "team_role"))) is not None:
            overwrites[team_role] = PermissionOverwrite(read_messages=True, connect=True)
        text_chat: TextChannel = await category.create_text_channel(chan.name, overwrites=overwrites)
        await chan.edit(position=channel.position + number)
        if not group.public:
            await chan.edit(overwrites={**overwrites, member: PermissionOverwrite(read_messages=True, connect=True)})
        try:
            await member.move_to(chan)
        except HTTPException:
            await chan.delete()
            await text_chat.delete()
            return
        else:
            await db_thread(DynamicVoiceChannel.create, chan.id, group.id, text_chat.id, member.id)
        await self.update_dynamic_voice_group(group)
        if not group.public:
            await self.send_voice_msg(
                text_chat,
                group.public,
                translations.private_dyn_voice_help_title,
                translations.f_private_dyn_voice_help_content(prefix=await get_prefix()),
            )
        await self.send_voice_msg(
            text_chat, group.public, translations.voice_channel, translations.f_dyn_voice_created(member.mention)
        )

    async def member_leave(
            self,
            member: Member,
            channel: VoiceChannel,
            group: Optional[DynamicVoiceGroup],
            dyn_channel: Optional[DynamicVoiceChannel],
    ):
        try:
            await member.remove_roles(*await gather_roles(member.guild, channel.id))
        except NotFound:  # member left the server
            pass

        if dyn_channel is None or group is None:
            return

        try:
            await member.remove_roles(*await gather_roles(member.guild, group.channel_id))
        except NotFound:  # member left the server
            pass

        text_chat: Optional[TextChannel] = self.bot.get_channel(dyn_channel.text_chat_id)
        if text_chat is not None:
            await text_chat.set_permissions(member, overwrite=None)
            await self.send_voice_msg(
                text_chat, group.public, translations.voice_channel, translations.f_dyn_voice_left(member.mention)
            )

        members: List[Member] = [member for member in channel.members if not member.bot]
        if not group.public and member.id == dyn_channel.owner and len(members) > 0:
            new_owner: Member = random.choice(members)
            await db_thread(DynamicVoiceChannel.change_owner, dyn_channel.channel_id, new_owner.id)
            if text_chat is not None:
                await self.send_voice_msg(
                    text_chat,
                    group.public,
                    translations.voice_channel,
                    translations.f_private_voice_owner_changed(new_owner.mention),
                )

        if len(members) > 0:
            return

        await channel.delete()
        if text_chat is not None:
            await text_chat.delete()
        await db_thread(db.delete, dyn_channel)
        await self.update_dynamic_voice_group(group)

    async def on_voice_state_update(self, member: Member, before: VoiceState, after: VoiceState):
        if before.channel == after.channel:
            return

        if (channel := before.channel) is not None:
            async with self.channel_lock[channel.id]:
                group, dyn_channel = await get_group_channel(channel)
                async with self.group_lock[group.id if group is not None else None]:
                    await self.member_leave(member, channel, group, dyn_channel)
        if (channel := after.channel) is not None:
            async with self.channel_lock[channel.id]:
                group, dyn_channel = await get_group_channel(channel)
                async with self.group_lock[group.id if group is not None else None]:
                    await self.member_join(member, channel, group, dyn_channel)

    async def update_dynamic_voice_group(self, group: DynamicVoiceGroup):
        base_channel: Optional[VoiceChannel] = self.bot.get_channel(group.channel_id)
        if base_channel is None:
            await db_thread(db.delete, group)
            return

        channels = []
        for dyn_channel in await db_thread(db.all, DynamicVoiceChannel, group_id=group.id):
            channel: Optional[VoiceChannel] = self.bot.get_channel(dyn_channel.channel_id)
            text_chat: Optional[TextChannel] = self.bot.get_channel(dyn_channel.text_chat_id)
            if channel is not None and text_chat is not None:
                channels.append((channel, text_chat))
            else:
                await db_thread(db.delete, dyn_channel)

        channels.sort(key=lambda c: c[0].position)

        for i, (channel, text_chat) in enumerate(channels):
            name = f"{group.name} {i + 1}"
            await channel.edit(name=name, position=base_channel.position + i + 1)
            await text_chat.edit(name=name)
        await base_channel.edit(position=base_channel.position)

    @commands.group(aliases=["vc"])
    @guild_only()
    async def voice(self, ctx: Context):
        """
        manage voice channels
        """

        if ctx.invoked_subcommand is None:
            raise UserInputError

    @voice.group(name="dynamic", aliases=["dyn", "d"])
    @Permission.vc_manage_dyn.check
    async def voice_dynamic(self, ctx: Context):
        """
        manage dynamic voice channels
        """

        if ctx.invoked_subcommand is None:
            raise UserInputError

    @voice_dynamic.command(name="list", aliases=["l", "?"])
    async def voice_dynamic_list(self, ctx: Context):
        """
        list dynamic voice channels
        """

        out = []
        for group in await db_thread(db.all, DynamicVoiceGroup):
            cnt = len(await db_thread(db.all, DynamicVoiceChannel, group_id=group.id))
            channel: Optional[VoiceChannel] = ctx.guild.get_channel(group.channel_id)
            if channel is None:
                await db_thread(db.delete, group)
                continue
            e = ":small_orange_diamond:" if cnt > 0 else ":small_blue_diamond:"
            out.append(translations.f_group_list_entry(e, ['private', 'public'][group.public], group.name, cnt))

        embed = Embed(title=translations.voice_channel, colour=get_colour(self)["commands"])
        if out:
            embed.description = "\n".join(out)
        else:
            embed.colour = get_colour("red")
            embed.description = translations.no_dyn_group
        await send_long_embed(ctx, embed)

    @voice_dynamic.command(name="add", aliases=["a", "+"])
    async def voice_dynamic_add(self, ctx: Context, visibility: str, *, voice_channel: VoiceChannel):
        """
        create a new dynamic voice channel group
        """

        if visibility.lower() not in ["public", "private"]:
            raise CommandError(translations.error_visibility)
        public = visibility.lower() == "public"

        if await db_thread(db.get, DynamicVoiceChannel, voice_channel.id) is not None:
            raise CommandError(translations.dyn_group_already_exists)
        if await db_thread(db.first, DynamicVoiceGroup, channel_id=voice_channel.id) is not None:
            raise CommandError(translations.dyn_group_already_exists)

        name: str = re.match(r"^(.*?) ?\d*$", voice_channel.name).group(1) or voice_channel.name
        await db_thread(DynamicVoiceGroup.create, name, voice_channel.id, public)
        await voice_channel.edit(name=f"New {name}")
        embed = Embed(title=translations.voice_channel, colour=get_colour(self)["commands"],
                      description=translations.dyn_group_created)
        await ctx.send(embed=embed)
        await send_to_changelog(ctx.guild, translations.f_log_dyn_group_created(name))

    @voice_dynamic.command(name="remove", aliases=["del", "d", "r", "-"])
    async def voice_dynamic_remove(self, ctx: Context, *, voice_channel: VoiceChannel):
        """
        remove a dynamic voice channel group
        """

        group: DynamicVoiceGroup = await db_thread(db.first, DynamicVoiceGroup, channel_id=voice_channel.id)
        if group is None:
            raise CommandError(translations.dyn_group_not_found)

        await db_thread(db.delete, group)
        for dync in await db_thread(db.all, DynamicVoiceChannel, group_id=group.id):
            channel: Optional[VoiceChannel] = self.bot.get_channel(dync.channel_id)
            text_channel: Optional[TextChannel] = self.bot.get_channel(dync.text_chat_id)
            await db_thread(db.delete, dync)
            if channel is not None:
                await channel.delete()
            if text_channel is not None:
                await text_channel.delete()

        await voice_channel.edit(name=group.name)
        embed = Embed(title=translations.voice_channel, colour=get_colour(self)["commands"],
                      description=translations.dyn_group_removed)
        await ctx.send(embed=embed)
        await send_to_changelog(ctx.guild, translations.f_log_dyn_group_removed(group.name))

    @voice.command(name="close", aliases=["c"])
    async def voice_close(self, ctx: Context):
        """
        close a private voice channel
        """

        group, dyn_channel, voice_channel, text_channel = await self.get_dynamic_voice_channel(ctx.author, True)
        await db_thread(db.delete, dyn_channel)

        roles = await gather_roles(voice_channel.guild, group.channel_id)
        for member in voice_channel.members:
            await member.remove_roles(*roles)

        if text_channel is not None:
            await text_channel.delete()
        await voice_channel.delete()
        await self.update_dynamic_voice_group(group)
        if text_channel != ctx.channel:
            embed = Embed(title=translations.voice_channel, colour=get_colour(self)["commands"],
                          description=translations.private_voice_closed)
            await ctx.send(embed=embed)

    @voice.command(name="invite", aliases=["i", "add", "a", "+"])
    async def voice_invite(self, ctx: Context, member: Member):
        """
        invite a member into a private voice channel
        """

        if self.bot.user == member:
            raise CommandError(translations.cannot_add_user)

        group, _, voice_channel, text_channel = await self.get_dynamic_voice_channel(ctx.author, True)
        await voice_channel.set_permissions(member, read_messages=True, connect=True)
        if text_channel is not None:
            await self.send_voice_msg(
                text_channel,
                group.public,
                translations.voice_channel,
                translations.f_user_added_to_private_voice(member.mention),
            )
<<<<<<< HEAD
            user_embed = Embed(title=translations.voice_channel, colour=get_colour(self)["commands"],
                               description=translations.f_user_added_to_private_voice_dm(ctx.author.mention))
            try:
                await member.send(embed=user_embed)
=======
            try:
                await member.send(translations.f_user_added_to_private_voice_dm(ctx.author.mention))
>>>>>>> 4fcfec1b
            except (Forbidden, HTTPException):
                pass
        if text_channel != ctx.channel:
            embed = Embed(title=translations.voice_channel, colour=get_colour(self)["commands"],
                          description=translations.user_added_to_private_voice_response)
            await ctx.send(embed=embed)

    @voice.command(name="remove", aliases=["r", "kick", "k", "-"])
    async def voice_remove(self, ctx: Context, member: Member):
        """
        remove a member from a private voice channel
        """

        group, _, voice_channel, text_channel = await self.get_dynamic_voice_channel(ctx.author, True)
        if member in (ctx.author, self.bot.user):
            raise CommandError(translations.cannot_remove_member)

        await voice_channel.set_permissions(member, overwrite=None)
        team_role = await Settings.get(int, "team_role")
        if member.guild_permissions.administrator or any(role.id == team_role for role in member.roles):
            raise CommandError(translations.member_could_not_be_kicked)

        if member.voice is not None and member.voice.channel == voice_channel:
            await member.move_to(None)
        if text_channel is not None:
            await self.send_voice_msg(
                text_channel,
                group.public,
                translations.voice_channel,
                translations.f_user_removed_from_private_voice(member.mention),
            )
        if text_channel != ctx.channel:
            embed = Embed(title=translations.voice_channel, colour=get_colour(self)["commands"],
                          description=translations.user_removed_from_private_voice_response)
            await ctx.send(embed=embed)

    @voice.command(name="owner", aliases=["o"])
    async def voice_owner(self, ctx: Context, member: Optional[Member]):
        """
        transfer ownership of a private voice channel
        """

        change = member is not None
        group, dyn_channel, voice_channel, text_channel = await self.get_dynamic_voice_channel(ctx.author, change)

        if not change:
            embed = Embed(title=translations.voice_channel, colour=get_colour(self)["commands"],
                          description=translations.f_owner_of_private_voice(f"<@{dyn_channel.owner}>"))
            await ctx.send(embed=embed)
            return

        if member not in voice_channel.members:
            raise CommandError(translations.user_not_in_this_channel)
        if member.bot:
            raise CommandError(translations.bot_no_owner_transfer)

        await db_thread(DynamicVoiceChannel.change_owner, dyn_channel.channel_id, member.id)
        if text_channel is not None:
            await self.send_voice_msg(
                text_channel,
                group.public,
                translations.voice_channel,
                translations.f_private_voice_owner_changed(member.mention),
            )
        if text_channel != ctx.channel:
            embed = Embed(title=translations.voice_channel, colour=get_colour(self)["commands"],
                          description=translations.private_voice_owner_changed_response)
            await ctx.send(embed=embed)

    @voice.group(name="link", aliases=["l"])
    @Permission.vc_manage_link.check
    async def voice_link(self, ctx: Context):
        """
        manage links between voice channels and roles
        """

        if ctx.invoked_subcommand is None:
            raise UserInputError

    @voice_link.command(name="list", aliases=["l", "?"])
    async def voice_link_list(self, ctx: Context):
        """
        list all links between voice channels and roles
        """

        out = []
        guild: Guild = ctx.guild
        for link in await db_thread(db.all, RoleVoiceLink):
            role: Optional[Role] = guild.get_role(link.role)
            voice: Optional[VoiceChannel] = guild.get_channel(link.voice_channel)
            if role is None or voice is None:
                await db_thread(db.delete, link)
            else:
                out.append(f"`{voice}` (`{voice.id}`) -> <@&{role.id}> (`{role.id}`)")

        embed = Embed(title=translations.voice_channel, colour=get_colour(self)["commands"])
        if out:
            embed.description = "\n".join(out)
        else:
            embed.colour = get_colour("red")
            embed.description = translations.no_links_created
        await send_long_embed(ctx, embed)

    @voice_link.command(name="add", aliases=["a", "+"])
    async def voice_link_add(self, ctx: Context, channel: VoiceChannel, *, role: Role):
        """
        link a voice channel with a role
        """

        if await db_thread(db.get, DynamicVoiceChannel, channel.id) is not None:
            raise CommandError(translations.link_on_dynamic_channel_not_created)
        if await db_thread(db.first, RoleVoiceLink, role=role.id, voice_channel=channel.id) is not None:
            raise CommandError(translations.link_already_exists)

        if role >= ctx.me.top_role:
            raise CommandError(translations.f_link_not_created_too_high(role, ctx.me.top_role))
        if role.managed:
            raise CommandError(translations.f_link_not_created_managed_role(role))

        await db_thread(RoleVoiceLink.create, role.id, channel.id)
        for member in channel.members:
            await member.add_roles(role)

        group: Optional[DynamicVoiceGroup] = await db_thread(db.first, DynamicVoiceGroup, channel_id=channel.id)
        if group is not None:
            for dyn_channel in await db_thread(db.all, DynamicVoiceChannel, group_id=group.id):
                dchannel: Optional[VoiceChannel] = self.bot.get_channel(dyn_channel.channel_id)
                if dchannel is not None:
                    for member in dchannel.members:
                        await member.add_roles(role)

        embed = Embed(title=translations.voice_channel, colour=get_colour(self)["commands"],
                      description=translations.f_link_created(channel, role.id))
        await ctx.send(embed=embed)
        await send_to_changelog(ctx.guild, translations.f_log_link_created(channel, role))

    @voice_link.command(name="remove", aliases=["del", "r", "d", "-"])
    async def voice_link_remove(self, ctx: Context, channel: VoiceChannel, *, role: Role):
        """
        delete the link between a voice channel and a role
        """

        if (link := await db_thread(db.first, RoleVoiceLink, role=role.id, voice_channel=channel.id)) is None:
            raise CommandError(translations.link_not_found)

        await db_thread(db.delete, link)
        for member in channel.members:
            await member.remove_roles(role)

        group: Optional[DynamicVoiceGroup] = await db_thread(db.first, DynamicVoiceGroup, channel_id=channel.id)
        if group is not None:
            for dyn_channel in await db_thread(db.all, DynamicVoiceChannel, group_id=group.id):
                dchannel: Optional[VoiceChannel] = self.bot.get_channel(dyn_channel.channel_id)
                if dchannel is not None:
                    for member in dchannel.members:
                        await member.remove_roles(role)

        embed = Embed(title=translations.voice_channel, colour=get_colour(self)["commands"],
                      description=translations.link_deleted)
        await ctx.send(embed=embed)
        await send_to_changelog(ctx.guild, translations.f_log_link_deleted(channel, role))<|MERGE_RESOLUTION|>--- conflicted
+++ resolved
@@ -2,14 +2,6 @@
 import re
 from typing import Optional, Union, Tuple, List, Dict, Set
 
-<<<<<<< HEAD
-=======
-from discord import CategoryChannel, PermissionOverwrite, NotFound, Message, Embed, Forbidden
-from discord import Member, VoiceState, Guild, VoiceChannel, Role, HTTPException, TextChannel
-from discord.ext import commands
-from discord.ext.commands import Cog, Bot, guild_only, Context, CommandError, UserInputError
-
->>>>>>> 4fcfec1b
 from PyDrocsid.database import db_thread, db
 from PyDrocsid.multilock import MultiLock
 from PyDrocsid.settings import Settings
@@ -423,15 +415,10 @@
                 translations.voice_channel,
                 translations.f_user_added_to_private_voice(member.mention),
             )
-<<<<<<< HEAD
             user_embed = Embed(title=translations.voice_channel, colour=get_colour(self)["commands"],
                                description=translations.f_user_added_to_private_voice_dm(ctx.author.mention))
             try:
                 await member.send(embed=user_embed)
-=======
-            try:
-                await member.send(translations.f_user_added_to_private_voice_dm(ctx.author.mention))
->>>>>>> 4fcfec1b
             except (Forbidden, HTTPException):
                 pass
         if text_channel != ctx.channel:
