--- conflicted
+++ resolved
@@ -2,27 +2,20 @@
 import re
 from typing import Optional, Union, Tuple, List
 
+from PyDrocsid.database import db_thread, db
+from PyDrocsid.multilock import MultiLock
+from PyDrocsid.settings import Settings
+from PyDrocsid.translations import translations
+from PyDrocsid.util import send_long_embed
 from discord import CategoryChannel, PermissionOverwrite, NotFound, Message, Embed
 from discord import Member, VoiceState, Guild, VoiceChannel, Role, HTTPException, TextChannel
 from discord.ext import commands
 from discord.ext.commands import Cog, Bot, guild_only, Context, CommandError, UserInputError
 
-from PyDrocsid.database import db_thread, db
-from PyDrocsid.multilock import MultiLock
-from PyDrocsid.settings import Settings
-from PyDrocsid.translations import translations
 from models.dynamic_voice import DynamicVoiceChannel, DynamicVoiceGroup
 from models.role_voice_link import RoleVoiceLink
-<<<<<<< HEAD
-from models.settings import Settings
-from multilock import MultiLock
-from permission import Permission
-from translations import translations
-from util import permission_level, send_to_changelog, check_permissions, get_prefix, get_colour, send_long_embed
-=======
 from permissions import Permission
-from util import get_prefix, send_to_changelog
->>>>>>> 144abdd1
+from util import get_prefix, send_to_changelog, get_colour
 
 
 async def gather_roles(guild: Guild, channel_id: int) -> List[Role]:
