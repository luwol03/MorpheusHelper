--- conflicted
+++ resolved
@@ -13,9 +13,6 @@
 from models.role_voice_link import RoleVoiceLink
 from multilock import MultiLock
 from translations import translations
-<<<<<<< HEAD
-from util import permission_level, send_to_changelog, MODERATOR
-=======
 from util import permission_level, send_to_changelog, check_access, get_prefix
 
 
@@ -25,7 +22,6 @@
         for link in await run_in_thread(db.query, RoleVoiceLink, voice_channel=channel_id)
         if (role := guild.get_role(link.role)) is not None
     ]
->>>>>>> 79a1c879
 
 
 class VoiceChannelCog(Cog, name="Voice Channels"):
@@ -225,10 +221,6 @@
         await base_channel.edit(position=base_channel.position)
 
     @commands.group(aliases=["vc"])
-<<<<<<< HEAD
-    @permission_level(MODERATOR)
-=======
->>>>>>> 79a1c879
     @guild_only()
     async def voice(self, ctx: Context):
         """
