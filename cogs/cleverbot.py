import asyncio
import string
from typing import Optional, Dict

from discord import TextChannel, Message, Guild
from discord.ext import commands
from discord.ext.commands import Cog, Bot, Context, guild_only, CommandError, UserInputError

from PyDrocsid.database import db_thread, db
from PyDrocsid.translations import translations
from cleverbot_api import CleverBot
from models.cleverbot_channel import CleverBotChannel
from permissions import Permission
from util import send_to_changelog


class CleverBotCog(Cog, name="CleverBot"):
    def __init__(self, bot: Bot):
        self.bot = bot
        self.states: Dict[TextChannel, CleverBot] = {}

    async def on_message(self, message: Message):
        if message.guild is None or message.author.bot:
            return
        if message.content[:1].lower() not in string.ascii_letters + "äöüß" + string.digits:
            return
        if await db_thread(db.get, CleverBotChannel, message.channel.id) is None:
            return

        async with message.channel.typing():
            if message.channel in self.states:
                cleverbot: CleverBot = self.states[message.channel]
            else:
                cleverbot = self.states[message.channel] = CleverBot()
            response = await asyncio.get_running_loop().run_in_executor(
                None, lambda: cleverbot.say(message.clean_content)
            )
            if not response:
                response = "..."

            await message.channel.send(response)

    @commands.group(aliases=["cb"])
    @guild_only()
    async def cleverbot(self, ctx: Context):
        """
        manage CleverBot
        """

        if ctx.invoked_subcommand is None:
            raise UserInputError

    @cleverbot.command(name="list", aliases=["l", "?"])
    @Permission.cb_list.check
    async def cleverbot_list(self, ctx: Context):
        """
        list cleverbot channels
        """

        out = []
        guild: Guild = ctx.guild
<<<<<<< HEAD
        for channel in await db_thread(db.query, CleverBotChannel):
=======
        for channel in await run_in_thread(db.all, CleverBotChannel):
>>>>>>> 4bc731ee
            text_channel: Optional[TextChannel] = guild.get_channel(channel.channel)
            if text_channel is not None:
                out.append(f"- {text_channel.mention}")
                if text_channel in self.states:
                    out[-1] += f" ({self.states[text_channel].cnt})"
        if out:
            await ctx.send(translations.whitelisted_channels_header + "\n" + "\n".join(out))
        else:
            await ctx.send(translations.no_whitelisted_channels)

    @cleverbot.command(name="add", aliases=["a", "+"])
    @Permission.cb_manage.check
    async def cleverbot_add(self, ctx: Context, channel: TextChannel):
        """
        add channel to whitelist
        """

        if await db_thread(db.get, CleverBotChannel, channel.id) is not None:
            raise CommandError(translations.channel_already_whitelisted)

        await db_thread(CleverBotChannel.create, channel.id)
        await ctx.send(translations.channel_whitelisted)
        await send_to_changelog(ctx.guild, translations.f_log_channel_whitelisted_cb(channel.mention))

    @cleverbot.command(name="remove", aliases=["del", "d", "-"])
    @Permission.cb_manage.check
    async def cleverbot_remove(self, ctx: Context, channel: TextChannel):
        """
        remove channel from whitelist
        """

        if (row := await db_thread(db.get, CleverBotChannel, channel.id)) is None:
            raise CommandError(translations.channel_not_whitelisted)

        if channel in self.states:
            self.states.pop(channel)

        await db_thread(db.delete, row)
        await ctx.send(translations.channel_removed)
        await send_to_changelog(ctx.guild, translations.f_log_channel_removed_cb(channel.mention))

    @cleverbot.command(name="reset")
    @Permission.cb_reset.check
    async def cleverbot_reset(self, ctx: Context, channel: TextChannel):
        """
        reset cleverbot session for a channel
        """

        if channel in self.states:
            self.states.pop(channel)
        await ctx.send(translations.f_session_reset(channel.mention))<|MERGE_RESOLUTION|>--- conflicted
+++ resolved
@@ -59,11 +59,7 @@
 
         out = []
         guild: Guild = ctx.guild
-<<<<<<< HEAD
-        for channel in await db_thread(db.query, CleverBotChannel):
-=======
-        for channel in await run_in_thread(db.all, CleverBotChannel):
->>>>>>> 4bc731ee
+        for channel in await db_thread(db.all, CleverBotChannel):
             text_channel: Optional[TextChannel] = guild.get_channel(channel.channel)
             if text_channel is not None:
                 out.append(f"- {text_channel.mention}")
