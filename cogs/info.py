import re
from typing import Optional, List

from discord import Embed, Guild, Status, Game, Member, Message
from discord import Role
from discord.ext import commands, tasks
from discord.ext.commands import Cog, Bot, guild_only, Context, UserInputError

from PyDrocsid.database import db_thread, db
from PyDrocsid.settings import Settings
from PyDrocsid.translations import translations
from models.allowed_invite import AllowedInvite
from models.btp_role import BTPRole
<<<<<<< HEAD
from models.settings import Settings
from translations import translations
from util import get_colour
=======
>>>>>>> 144abdd1


class InfoCog(Cog, name="Server Information"):
    def __init__(self, bot: Bot):
        self.bot = bot
        self.current_status = 0

    async def on_ready(self):
        try:
            self.status_loop.start()
        except RuntimeError:
            self.status_loop.restart()

    async def on_message(self, message: Message):
        if message.guild is None:
            return

        for line in message.content.splitlines():
            if re.match(r"^> .*<@&\d+>.*$", line):
                await message.channel.send(translations.f_quote_remove_mentions(message.author.mention))
                break

    @tasks.loop(seconds=20)
    async def status_loop(self):
        await self.bot.change_presence(
            status=Status.online, activity=Game(name=translations.profile_status[self.current_status])
        )
        self.current_status = (self.current_status + 1) % len(translations.profile_status)

    @commands.group()
    @guild_only()
    async def server(self, ctx: Context):
        """
        displays information about this discord server
        """

        if ctx.subcommand_passed is not None:
            if ctx.invoked_subcommand is None:
                raise UserInputError
            return

        guild: Guild = ctx.guild
        embed = Embed(title=guild.name, description=translations.info_description, color=get_colour(self))
        embed.set_thumbnail(url=guild.icon_url)
        created = guild.created_at.date()
        embed.add_field(name=translations.creation_date, value=f"{created.day}.{created.month}.{created.year}")
        online_count = sum([m.status != Status.offline for m in guild.members])
        embed.add_field(
            name=translations.f_cnt_members(guild.member_count), value=translations.f_cnt_online(online_count)
        )
        embed.add_field(name=translations.owner, value=guild.owner.mention)

        async def get_role(role_name) -> Optional[Role]:
            return guild.get_role(await Settings.get(int, role_name + "_role"))

        role: Role
        if (role := await get_role("admin")) is not None and role.members:
            embed.add_field(
                name=translations.f_cnt_admins(len(role.members)),
                value="\n".join(":small_orange_diamond: " + m.mention for m in role.members),
            )
        if (role := await get_role("mod")) is not None and role.members:
            embed.add_field(
                name=translations.f_cnt_mods(len(role.members)),
                value="\n".join(":small_orange_diamond: " + m.mention for m in role.members),
            )
        if (role := await get_role("supp")) is not None and role.members:
            embed.add_field(
                name=translations.f_cnt_supps(len(role.members)),
                value="\n".join(":small_orange_diamond: " + m.mention for m in role.members),
            )

        bots = [m for m in guild.members if m.bot]
        bots_online = sum([m.status != Status.offline for m in bots])
        embed.add_field(name=translations.f_cnt_bots(len(bots)), value=translations.f_cnt_online(bots_online))
        embed.add_field(
            name=translations.topics, value=translations.f_cnt_topics(len(await db_thread(db.all, BTPRole)))
        )
        embed.add_field(
            name=translations.allowed_discord_server,
            value=translations.f_cnt_servers_whitelisted(len(await db_thread(db.all, AllowedInvite))),
        )

        await ctx.send(embed=embed)

    @server.command(name="bots")
    async def server_bots(self, ctx: Context):
        """
        list all bots on the server
        """

        guild: Guild = ctx.guild
        embed = Embed(title=translations.bots, color=get_colour(self))
        online: List[Member] = []
        offline: List[Member] = []
        for member in guild.members:  # type: Member
            if member.bot:
                [offline, online][member.status != Status.offline].append(member)

        if not online + offline:
            embed.colour = get_colour("red")
            embed.description = translations.no_bots
            await ctx.send(embed=embed)
            return

        if online:
            embed.add_field(
                name=translations.online, value="\n".join(":small_orange_diamond: " + m.mention for m in online)
            )
        if offline:
            embed.add_field(
                name=translations.offline, value="\n".join(":small_blue_diamond: " + m.mention for m in offline)
            )
        await ctx.send(embed=embed)<|MERGE_RESOLUTION|>--- conflicted
+++ resolved
@@ -1,22 +1,17 @@
 import re
 from typing import Optional, List
 
+from PyDrocsid.database import db_thread, db
+from PyDrocsid.settings import Settings
+from PyDrocsid.translations import translations
 from discord import Embed, Guild, Status, Game, Member, Message
 from discord import Role
 from discord.ext import commands, tasks
 from discord.ext.commands import Cog, Bot, guild_only, Context, UserInputError
 
-from PyDrocsid.database import db_thread, db
-from PyDrocsid.settings import Settings
-from PyDrocsid.translations import translations
 from models.allowed_invite import AllowedInvite
 from models.btp_role import BTPRole
-<<<<<<< HEAD
-from models.settings import Settings
-from translations import translations
 from util import get_colour
-=======
->>>>>>> 144abdd1
 
 
 class InfoCog(Cog, name="Server Information"):
