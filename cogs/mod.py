--- conflicted
+++ resolved
@@ -481,15 +481,8 @@
         user, user_id = await self.get_stats_user(ctx.author, user)
         await update_join_date(self.bot.guilds[0], user_id)
 
-<<<<<<< HEAD
         out: List[Tuple[datetime, str]] = [(snowflake_time(user_id), translations.ulog_created)]
-        for join in await run_in_thread(db.query, Join, member=user_id):
-=======
-        out: List[Tuple[datetime, str]] = []
-        if isinstance(user, User):
-            out.append((user.created_at, translations.ulog_created))
         for join in await run_in_thread(db.all, Join, member=user_id):
->>>>>>> 4bc731ee
             out.append((join.timestamp, translations.ulog_joined))
         for leave in await run_in_thread(db.all, Leave, member=user_id):
             out.append((leave.timestamp, translations.ulog_left))
@@ -522,18 +515,12 @@
                             translations.f_ulog_unmuted(f"<@{mute.unmute_mod}>", mute.unmute_reason),
                         )
                     )
-<<<<<<< HEAD
-        for kick in await run_in_thread(db.query, Kick, member=user_id):
+        for kick in await run_in_thread(db.all, Kick, member=user_id):
             if kick.mod is not None:
                 out.append((kick.timestamp, translations.f_ulog_kicked(f"<@{kick.mod}>", kick.reason)))
             else:
                 out.append((kick.timestamp, translations.ulog_autokicked))
-        for ban in await run_in_thread(db.query, Ban, member=user_id):
-=======
-        for kick in await run_in_thread(db.all, Kick, member=user_id):
-            out.append((kick.timestamp, translations.f_ulog_kicked(f"<@{kick.mod}>", kick.reason)))
         for ban in await run_in_thread(db.all, Ban, member=user_id):
->>>>>>> 4bc731ee
             if ban.days == -1:
                 out.append((ban.timestamp, translations.f_ulog_banned_inf(f"<@{ban.mod}>", ban.reason)))
             else:
@@ -582,15 +569,7 @@
 
         def init():
             for member in guild.members:  # type: Member
-<<<<<<< HEAD
                 Join.update(member.id, str(member), member.joined_at)
-=======
-                for join in db.all(Join, member=member.id):
-                    if join.timestamp >= member.joined_at - timedelta(minutes=1):
-                        break
-                else:
-                    Join.create(member.id, str(member), member.joined_at)
->>>>>>> 4bc731ee
 
         await ctx.send(translations.f_filling_join_log(len(guild.members)))
         await run_in_thread(init)
