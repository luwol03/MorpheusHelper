--- conflicted
+++ resolved
@@ -7,19 +7,12 @@
 from PyDrocsid.settings import Settings
 from PyDrocsid.translations import translations
 from PyDrocsid.util import send_long_embed
-<<<<<<< HEAD
 from discord import Role, Guild, Member, Forbidden, HTTPException, User, Embed, NotFound, Message
-=======
-from discord import Role, Guild, Member, Forbidden, HTTPException, User, Embed, NotFound
->>>>>>> 7628c3ea
 from discord.ext import commands, tasks
 from discord.ext.commands import Cog, Bot, guild_only, Context, CommandError, Converter, BadArgument, UserInputError
 from discord.utils import snowflake_time
 
-<<<<<<< HEAD
 from colours import Colours
-=======
->>>>>>> 7628c3ea
 from models.allowed_invite import InviteLog
 from models.mod import Join, Mute, Ban, Leave, UsernameUpdate, Report, Warn, Kick
 from permissions import Permission, PermissionLevel
@@ -289,24 +282,14 @@
         server_embed = Embed(title=translations.mute, description=translations.muted_response, colour=Colours.ModTools)
 
         if days is not None:
-<<<<<<< HEAD
-            await db_thread(Mute.create, user.id, str(user), ctx.author.id, days, reason)
+            await db_thread(Mute.create, user.id, str(user), ctx.author.id, days, reason, bool(active_mutes))
             user_embed.description = translations.f_muted(ctx.author.mention, ctx.guild.name, days, reason)
-=======
-            await db_thread(Mute.create, user.id, str(user), ctx.author.id, days, reason, bool(active_mutes))
-            await ctx.send(translations.muted_response)
->>>>>>> 7628c3ea
             await send_to_changelog(
                 ctx.guild, translations.f_log_muted(ctx.author.mention, user.mention, user, days, reason)
             )
         else:
-<<<<<<< HEAD
-            await db_thread(Mute.create, user.id, str(user), ctx.author.id, -1, reason)
+            await db_thread(Mute.create, user.id, str(user), ctx.author.id, -1, reason, bool(active_mutes))
             user_embed.description = translations.f_muted_inf(ctx.author.mention, ctx.guild.name, reason)
-=======
-            await db_thread(Mute.create, user.id, str(user), ctx.author.id, -1, reason, bool(active_mutes))
-            await ctx.send(translations.muted_response)
->>>>>>> 7628c3ea
             await send_to_changelog(
                 ctx.guild, translations.f_log_muted_inf(ctx.author.mention, user.mention, user, reason)
             )
@@ -368,7 +351,6 @@
         if member.top_role >= ctx.guild.me.top_role or member.id == ctx.guild.owner_id:
             raise CommandError(translations.cannot_kick)
 
-        await member.kick(reason=reason)
         await db_thread(Kick.create, member.id, str(member), ctx.author.id, reason)
         await send_to_changelog(
             ctx.guild, translations.f_log_kicked(ctx.author.mention, member.mention, member, reason)
@@ -386,6 +368,8 @@
         except (Forbidden, HTTPException):
             server_embed.description = translations.no_dm + f"\n\n{server_embed.description}"
             server_embed.colour = Colours.error
+
+        await member.kick(reason=reason)
 
         await ctx.send(embed=server_embed)
 
@@ -423,12 +407,6 @@
         if isinstance(user, Member) and (user.top_role >= ctx.guild.me.top_role or user.id == ctx.guild.owner_id):
             raise CommandError(translations.cannot_ban)
 
-<<<<<<< HEAD
-        await ctx.guild.ban(user, delete_message_days=1, reason=reason)
-
-        user_embed = Embed(title=translations.ban, colour=Colours.ModTools)
-        server_embed = Embed(title=translations.ban, description=translations.banned_response, colour=Colours.ModTools)
-=======
         active_bans: List[Ban] = await db_thread(db.all, Ban, active=True, member=user.id)
         if any(
             ban.days == -1
@@ -442,34 +420,18 @@
         for mute in await db_thread(db.all, Mute, active=True, member=user.id):
             await db_thread(Mute.upgrade, mute.id, ctx.author.id)
 
-        try:
-            if ban_days is not None:
-                await user.send(translations.f_banned(ctx.author.mention, ctx.guild.name, ban_days, reason))
-            else:
-                await user.send(translations.f_banned_inf(ctx.author.mention, ctx.guild.name, reason))
-        except (Forbidden, HTTPException):
-            await ctx.send(translations.no_dm)
->>>>>>> 7628c3ea
+        user_embed = Embed(title=translations.ban, colour=Colours.ModTools)
+        server_embed = Embed(title=translations.ban, description=translations.banned_response, colour=Colours.ModTools)
 
         if ban_days is not None:
-<<<<<<< HEAD
-            await db_thread(Ban.create, user.id, str(user), ctx.author.id, ban_days, reason)
+            await db_thread(Ban.create, user.id, str(user), ctx.author.id, ban_days, reason, bool(active_bans))
             user_embed.description = translations.f_banned(ctx.author.mention, ctx.guild.name, ban_days, reason)
-=======
-            await db_thread(Ban.create, user.id, str(user), ctx.author.id, ban_days, reason, bool(active_bans))
-            await ctx.send(translations.banned_response)
->>>>>>> 7628c3ea
             await send_to_changelog(
                 ctx.guild, translations.f_log_banned(ctx.author.mention, user.mention, user, ban_days, reason)
             )
         else:
-<<<<<<< HEAD
-            await db_thread(Ban.create, user.id, str(user), ctx.author.id, -1, reason)
+            await db_thread(Ban.create, user.id, str(user), ctx.author.id, -1, reason, bool(active_bans))
             user_embed.description = translations.f_banned_inf(ctx.author.mention, ctx.guild.name, reason)
-=======
-            await db_thread(Ban.create, user.id, str(user), ctx.author.id, -1, reason, bool(active_bans))
-            await ctx.send(translations.banned_response)
->>>>>>> 7628c3ea
             await send_to_changelog(
                 ctx.guild, translations.f_log_banned_inf(ctx.author.mention, user.mention, user, reason)
             )
@@ -479,6 +441,8 @@
         except (Forbidden, HTTPException):
             server_embed.description = translations.no_dm + f"\n\n{server_embed.description}"
             server_embed.colour = Colours.error
+
+        await ctx.guild.ban(user, delete_message_days=delete_days, reason=reason)
 
         await ctx.send(embed=server_embed)
 
