import re
from datetime import datetime, timedelta
from typing import Optional, Union, List, Tuple

from discord import Role, Guild, Member, Forbidden, HTTPException, User, Embed, NotFound, Message
from discord.ext import commands, tasks
from discord.ext.commands import Cog, Bot, guild_only, Context, CommandError, Converter, BadArgument, UserInputError
from discord.utils import snowflake_time

from PyDrocsid.database import db_thread, db
from PyDrocsid.settings import Settings
from PyDrocsid.translations import translations
from PyDrocsid.util import send_long_embed
from models.allowed_invite import InviteLog
<<<<<<< HEAD
from models.mod import Warn, Report, Mute, Kick, Ban, Join, Leave, UsernameUpdate
from models.settings import Settings
from permission import Permission
from translations import translations
from util import permission_level, ADMINISTRATOR, send_to_changelog, check_permissions, send_long_embed, get_colour
=======
from models.mod import Join, Mute, Ban, Leave, UsernameUpdate, Report, Warn, Kick
from permissions import Permission, PermissionLevel
from util import send_to_changelog, get_prefix, is_teamler
>>>>>>> 144abdd1


class DurationConverter(Converter):
    async def convert(self, ctx, argument: str) -> Optional[int]:
        if argument.lower() in ("inf", "perm", "permanent", "-1", "∞"):
            return None
        if (match := re.match(r"^(\d+)d?$", argument)) is None:
            raise BadArgument(translations.invalid_duration)
        if (days := int(match.group(1))) <= 0:
            raise BadArgument(translations.invalid_duration)
        if days >= (1 << 31):
            raise BadArgument(translations.invalid_duration_inf)
        return days


async def configure_role(ctx: Context, role_name: str, role: Role, check_assignable: bool = False):
    if check_assignable:
        if role >= ctx.me.top_role:
            raise CommandError(translations.f_role_not_set_too_high(role, ctx.me.top_role))
        if role.managed:
            raise CommandError(translations.f_role_not_set_managed_role(role))
<<<<<<< HEAD
    await run_in_thread(Settings.set, int, role_name + "_role", role.id)
    embed = Embed(title=translations.roles, description=translations.role_set, color=get_colour("Mod Tools"))
    await ctx.send(embed=embed)
=======
    await Settings.set(int, role_name + "_role", role.id)
    await ctx.send(translations.role_set)
>>>>>>> 144abdd1
    await send_to_changelog(ctx.guild, getattr(translations, "f_log_role_set_" + role_name)(role.name, role.id))


async def get_mute_role(guild: Guild) -> Role:
    mute_role: Optional[Role] = guild.get_role(await Settings.get(int, "mute_role"))
    if mute_role is None:
        raise CommandError(translations.mute_role_not_set)
    return mute_role


async def update_join_date(guild: Guild, user_id: int):
    member: Optional[Member] = guild.get_member(user_id)
    if member is not None:
        await db_thread(Join.update, member.id, str(member), member.joined_at)


class ModCog(Cog, name="Mod Tools"):
    def __init__(self, bot: Bot):
        self.bot = bot

    async def on_ready(self):
        guild: Guild = self.bot.guilds[0]
        mute_role: Optional[Role] = guild.get_role(await Settings.get(int, "mute_role"))
        if mute_role is not None:
            for mute in await db_thread(db.all, Mute, active=True):
                member: Optional[Member] = guild.get_member(mute.member)
                if member is not None:
                    await member.add_roles(mute_role)

        try:
            self.mod_loop.start()
        except RuntimeError:
            self.mod_loop.restart()

    @tasks.loop(minutes=30)
    async def mod_loop(self):
        guild: Guild = self.bot.guilds[0]

        for ban in await db_thread(db.all, Ban, active=True):
            if ban.days != -1 and datetime.utcnow() >= ban.timestamp + timedelta(days=ban.days):
                user: Optional[User] = await self.bot.fetch_user(ban.member)
                if user is not None:
                    await guild.unban(user)
                await send_to_changelog(guild, translations.f_log_unbanned_expired(f"<@{ban.member}>", ban.member_name))
                await db_thread(Ban.deactivate, ban.id)

        mute_role: Optional[Role] = guild.get_role(await Settings.get(int, "mute_role"))
        if mute_role is None:
            return

        for mute in await db_thread(db.all, Mute, active=True):
            if mute.days != -1 and datetime.utcnow() >= mute.timestamp + timedelta(days=mute.days):
                member: Optional[Member] = guild.get_member(mute.member)
                if member is not None:
                    await member.remove_roles(mute_role)
                await send_to_changelog(
                    guild, translations.f_log_unmuted_expired(f"<@{mute.member}>", mute.member_name)
                )
                await db_thread(Mute.deactivate, mute.id)

    async def on_member_join(self, member: Member):
        await db_thread(Join.create, member.id, str(member))
        mute_role: Optional[Role] = member.guild.get_role(await Settings.get(int, "mute_role"))
        if mute_role is None:
            return

        if await db_thread(db.first, Mute, active=True, member=member.id) is not None:
            await member.add_roles(mute_role)

    async def on_member_remove(self, member: Member):
        await db_thread(Leave.create, member.id, str(member))

    async def on_member_nick_update(self, before: Member, after: Member):
        await db_thread(UsernameUpdate.create, before.id, before.nick, after.nick, True)

    async def on_user_update(self, before: User, after: User):
        if str(before) == str(after):
            return

        await db_thread(UsernameUpdate.create, before.id, str(before), str(after), False)

    @commands.group()
    @PermissionLevel.ADMINISTRATOR.check
    @guild_only()
    async def roles(self, ctx: Context):
        """
        configure roles
        """

        if ctx.subcommand_passed is not None:
            if ctx.invoked_subcommand is None:
                raise UserInputError
            return

        embed = Embed(title=translations.roles, color=get_colour(self))
        for role_name in ["admin", "mod", "supp", "team", "mute"]:
            role = ctx.guild.get_role(await Settings.get(int, role_name + "_role"))
            val = role.mention if role is not None else translations.role_not_set
            embed.add_field(name=getattr(translations, f"role_{role_name}"), value=val, inline=False)
        await ctx.send(embed=embed)

    @roles.command(name="administrator", aliases=["admin"])
    async def roles_administrator(self, ctx: Context, role: Role):
        """
        set administrator role
        """

        await configure_role(ctx, "admin", role)

    @roles.command(name="moderator", aliases=["mod"])
    async def roles_moderator(self, ctx: Context, role: Role):
        """
        set moderator role
        """

        await configure_role(ctx, "mod", role)

    @roles.command(name="supporter", aliases=["supp"])
    async def roles_supporter(self, ctx: Context, role: Role):
        """
        set supporter role
        """

        await configure_role(ctx, "supp", role)

    @roles.command(name="team")
    async def roles_team(self, ctx: Context, role: Role):
        """
        set team role
        """

        await configure_role(ctx, "team", role)

    @roles.command(name="mute")
    async def roles_mute(self, ctx: Context, role: Role):
        """
        set mute role
        """

        await configure_role(ctx, "mute", role, check_assignable=True)

    @commands.command()
    @guild_only()
    async def report(self, ctx: Context, member: Member, *, reason: str):
        """
        report a member
        """

        if len(reason) > 900:
            raise CommandError(translations.reason_too_long)

<<<<<<< HEAD
        await run_in_thread(Report.create, member.id, str(member), ctx.author.id, reason)
        embed = Embed(title=translations.report, description=translations.reported_response, colour=get_colour(self))
        await ctx.send(embed=embed)
=======
        await db_thread(Report.create, member.id, str(member), ctx.author.id, reason)
        await ctx.send(translations.reported_response)
>>>>>>> 144abdd1
        await send_to_changelog(
            ctx.guild, translations.f_log_reported(ctx.author.mention, member.mention, member, reason)
        )

    @commands.command()
    @Permission.warn.check
    @guild_only()
    async def warn(self, ctx: Context, member: Member, *, reason: str):
        """
        warn a member
        """

        if len(reason) > 900:
            raise CommandError(translations.reason_too_long)

<<<<<<< HEAD
        user_embed = Embed(title=translations.warn,
                           description=translations.f_warned(ctx.author.mention, ctx.guild.name, reason),
                           colour=get_colour(self))
        server_embed = Embed(title=translations.warn, description=translations.warned_response, colour=get_colour(self))
=======
        if member == self.bot.user:
            raise CommandError(translations.cannot_warn)

>>>>>>> 144abdd1
        try:
            await member.send(embed=user_embed)
        except (Forbidden, HTTPException):
<<<<<<< HEAD
            server_embed.description = translations.no_dm + f"\n\n{server_embed.description}"
            server_embed.colour = get_colour("red")
        await run_in_thread(Warn.create, member.id, str(member), ctx.author.id, reason)
        await ctx.send(embed=server_embed)
=======
            await ctx.send(translations.no_dm)
        await db_thread(Warn.create, member.id, str(member), ctx.author.id, reason)
        await ctx.send(translations.warned_response)
>>>>>>> 144abdd1
        await send_to_changelog(
            ctx.guild, translations.f_log_warned(ctx.author.mention, member.mention, member, reason)
        )

    async def get_user(self, guild: Guild, user: Union[Member, User, int]) -> Union[Member, User]:
        if isinstance(user, Member):
            return user
        if isinstance(user, User):
            return guild.get_member(user.id) or user

        if member := guild.get_member(user):
            return member
        try:
            return await self.bot.fetch_user(user)
        except (NotFound, HTTPException):
            raise CommandError(translations.user_not_found)

    @commands.command()
    @Permission.mute.check
    @guild_only()
    async def mute(self, ctx: Context, user: Union[Member, User, int], days: DurationConverter, *, reason: str):
        """
        mute a member
        set days to inf for a permanent mute
        """

        days: Optional[int]

        if len(reason) > 900:
            raise CommandError(translations.reason_too_long)

        mute_role: Role = await get_mute_role(ctx.guild)
        user: Union[Member, User] = await self.get_user(ctx.guild, user)

        if user == self.bot.user or await is_teamler(user):
            raise CommandError(translations.cannot_mute)

        if await db_thread(db.first, Mute, active=True, member=user.id) is not None:
            raise CommandError(translations.already_muted)
        if isinstance(user, Member):
            if mute_role in user.roles:
                raise CommandError(translations.already_muted)
            await user.add_roles(mute_role)

        user_embed = Embed(title=translations.mute, colour=get_colour(self))
        server_embed = Embed(title=translations.mute, description=translations.muted_response, colour=get_colour(self))

        if days is not None:
<<<<<<< HEAD
            await run_in_thread(Mute.create, user.id, str(user), ctx.author.id, days, reason)
            user_embed.description = translations.f_muted(ctx.author.mention, ctx.guild.name, days, reason)
=======
            await db_thread(Mute.create, user.id, str(user), ctx.author.id, days, reason)
            await ctx.send(translations.muted_response)
>>>>>>> 144abdd1
            await send_to_changelog(
                ctx.guild, translations.f_log_muted(ctx.author.mention, user.mention, user, days, reason)
            )
        else:
<<<<<<< HEAD
            await run_in_thread(Mute.create, user.id, str(user), ctx.author.id, -1, reason)
            user_embed.description = translations.f_muted_inf(ctx.author.mention, ctx.guild.name, reason)
=======
            await db_thread(Mute.create, user.id, str(user), ctx.author.id, -1, reason)
            await ctx.send(translations.muted_response)
>>>>>>> 144abdd1
            await send_to_changelog(
                ctx.guild, translations.f_log_muted_inf(ctx.author.mention, user.mention, user, reason)
            )

<<<<<<< HEAD
        try:
            await user.send(embed=user_embed)
        except (Forbidden, HTTPException):
            server_embed.description = translations.no_dm + f"\n\n{server_embed.description}"
            server_embed.colour = get_colour("red")

        await ctx.send(embed=server_embed)

    @commands.command(name="unmute")
    @permission_level(Permission.mute)
=======
    @commands.command()
    @Permission.mute.check
>>>>>>> 144abdd1
    @guild_only()
    async def unmute(self, ctx: Context, user: Union[Member, User, int], *, reason: str):
        """
        unmute a member
        """

        if len(reason) > 900:
            raise CommandError(translations.reason_too_long)

        mute_role: Role = await get_mute_role(ctx.guild)
        user: Union[Member, User] = await self.get_user(ctx.guild, user)

        was_muted = False
        if isinstance(user, Member) and mute_role in user.roles:
            was_muted = True
            await user.remove_roles(mute_role)

        for mute in await db_thread(db.all, Mute, active=True, member=user.id):
            await db_thread(Mute.deactivate, mute.id, ctx.author.id, reason)
            was_muted = True
        if not was_muted:
            raise CommandError(translations.not_muted)

        embed = Embed(title=translations.mute, description=translations.unmuted_response, colour=get_colour(self))
        await ctx.send(embed=embed)
        await send_to_changelog(ctx.guild, translations.f_log_unmuted(ctx.author.mention, user.mention, user, reason))

    @commands.command()
    @Permission.kick.check
    @guild_only()
    async def kick(self, ctx: Context, member: Member, *, reason: str):
        """
        kick a member
        """

        if len(reason) > 900:
            raise CommandError(translations.reason_too_long)

        if member == self.bot.user or await is_teamler(member):
            raise CommandError(translations.cannot_kick)

        if not ctx.guild.me.guild_permissions.kick_members:
            raise CommandError(translations.cannot_kick_permissions)

        if member.top_role >= ctx.guild.me.top_role or member.id == ctx.guild.owner_id:
            raise CommandError(translations.cannot_kick)

        await member.kick(reason=reason)
<<<<<<< HEAD
        await run_in_thread(Kick.create, member.id, str(member), ctx.author.id, reason)
=======
        await db_thread(Kick.create, member.id, str(member), ctx.author.id, reason)
        await ctx.send(translations.kicked_response)
>>>>>>> 144abdd1
        await send_to_changelog(
            ctx.guild, translations.f_log_kicked(ctx.author.mention, member.mention, member, reason)
        )

<<<<<<< HEAD
        user_embed = Embed(title=translations.kick,
                           description=translations.f_kicked(ctx.author.mention, ctx.guild.name, reason),
                           colour=get_colour(self))
        server_embed = Embed(title=translations.kick, description=translations.kicked_response, colour=get_colour(self))

        try:
            await member.send(embed=user_embed)
        except (Forbidden, HTTPException):
            server_embed.description = translations.no_dm + f"\n\n{server_embed.description}"
            server_embed.colour = get_colour("red")

        await ctx.send(embed=server_embed)

    @commands.command(name="ban")
    @permission_level(Permission.ban)
=======
    @commands.command()
    @Permission.ban.check
>>>>>>> 144abdd1
    @guild_only()
    async def ban(self, ctx: Context, user: Union[Member, User, int], days: DurationConverter, *, reason: str):
        """
        ban a user
        set days to inf for a permanent ban
        """

        days: Optional[int]

        if not ctx.guild.me.guild_permissions.ban_members:
            raise CommandError(translations.cannot_ban_permissions)

        if len(reason) > 900:
            raise CommandError(translations.reason_too_long)

        user: Union[Member, User] = await self.get_user(ctx.guild, user)

        if user == self.bot.user or await is_teamler(user):
            raise CommandError(translations.cannot_ban)
        if isinstance(user, Member) and (user.top_role >= ctx.guild.me.top_role or user.id == ctx.guild.owner_id):
            raise CommandError(translations.cannot_ban)

        await ctx.guild.ban(user, delete_message_days=1, reason=reason)

        user_embed = Embed(title=translations.ban, colour=get_colour(self))
        server_embed = Embed(title=translations.ban, description=translations.banned_response, colour=get_colour(self))

        if days is not None:
<<<<<<< HEAD
            await run_in_thread(Ban.create, user.id, str(user), ctx.author.id, days, reason)
            user_embed.description = translations.f_banned(ctx.author.mention, ctx.guild.name, days, reason)
=======
            await db_thread(Ban.create, user.id, str(user), ctx.author.id, days, reason)
            await ctx.send(translations.banned_response)
>>>>>>> 144abdd1
            await send_to_changelog(
                ctx.guild, translations.f_log_banned(ctx.author.mention, user.mention, user, days, reason)
            )
        else:
<<<<<<< HEAD
            await run_in_thread(Ban.create, user.id, str(user), ctx.author.id, -1, reason)
            user_embed.description = translations.f_banned_inf(ctx.author.mention, ctx.guild.name, reason)
=======
            await db_thread(Ban.create, user.id, str(user), ctx.author.id, -1, reason)
            await ctx.send(translations.banned_response)
>>>>>>> 144abdd1
            await send_to_changelog(
                ctx.guild, translations.f_log_banned_inf(ctx.author.mention, user.mention, user, reason)
            )

<<<<<<< HEAD
        try:
            await user.send(embed=user_embed)
        except (Forbidden, HTTPException):
            server_embed.description = translations.no_dm + f"\n\n{server_embed.description}"
            server_embed.colour = get_colour("red")

        await ctx.send(embed=server_embed)

    @commands.command(name="unban")
    @permission_level(Permission.ban)
=======
    @commands.command()
    @Permission.ban.check
>>>>>>> 144abdd1
    @guild_only()
    async def unban(self, ctx: Context, user: Union[User, int], *, reason: str):
        """
        unban a user
        """

        if len(reason) > 900:
            raise CommandError(translations.reason_too_long)

        if not ctx.guild.me.guild_permissions.ban_members:
            raise CommandError(translations.cannot_unban_permissions)

        user: Union[Member, User] = await self.get_user(ctx.guild, user)

        was_banned = True
        try:
            await ctx.guild.unban(user, reason=reason)
        except HTTPException:
            was_banned = False

        for ban in await db_thread(db.all, Ban, active=True, member=user.id):
            was_banned = True
            await db_thread(Ban.deactivate, ban.id, ctx.author.id, reason)
        if not was_banned:
            raise CommandError(translations.not_banned)

        embed = Embed(title=translations.ban, description=translations.unbanned_response, colour=get_colour(self))
        await ctx.send(embed=embed)
        await send_to_changelog(ctx.guild, translations.f_log_unbanned(ctx.author.mention, user.mention, user, reason))

    async def get_stats_user(
        self, ctx: Context, user: Optional[Union[User, int]]
    ) -> Tuple[Union[User, int], int, bool]:
        arg_passed = len(ctx.message.content.strip(await get_prefix()).split()) >= 2
        if user is None:
            if arg_passed:
                raise UserInputError
            user = ctx.author

        if isinstance(user, int):
            if not 0 <= user < (1 << 63):
                raise UserInputError
            try:
                user = await self.bot.fetch_user(user)
            except NotFound:
                pass

        user_id = user if isinstance(user, int) else user.id

        if user_id != ctx.author.id and not await Permission.view_stats.check_permissions(ctx.author):
            raise CommandError(translations.stats_not_allowed)

        return user, user_id, arg_passed

    @commands.command()
    async def stats(self, ctx: Context, user: Optional[Union[User, int]] = None):
        """
        show statistics about a user
        """

        user, user_id, arg_passed = await self.get_stats_user(ctx, user)
        await update_join_date(self.bot.guilds[0], user_id)

        embed = Embed(title=translations.stats, color=get_colour("stats"))
        if isinstance(user, int):
            embed.set_author(name=str(user))
        else:
            embed.set_author(name=f"{user} ({user_id})", icon_url=user.avatar_url)

        async def count(cls):
            if cls is Report:
                active = await db_thread(db.count, cls, reporter=user_id)
            else:
                active = await db_thread(db.count, cls, mod=user_id)
            passive = await db_thread(db.count, cls, member=user_id)
            return translations.f_active_passive(active, passive)

        embed.add_field(name=translations.reported_cnt, value=await count(Report))
        embed.add_field(name=translations.warned_cnt, value=await count(Warn))
        embed.add_field(name=translations.muted_cnt, value=await count(Mute))
        embed.add_field(name=translations.kicked_cnt, value=await count(Kick))
        embed.add_field(name=translations.banned_cnt, value=await count(Ban))

        if (ban := await db_thread(db.first, Ban, member=user_id, active=True)) is not None:
            if ban.days != -1:
                expiry_date: datetime = ban.timestamp + timedelta(days=ban.days)
                days_left = (expiry_date - datetime.utcnow()).days + 1
                status = translations.f_status_banned_days(ban.days, days_left)
            else:
                status = translations.status_banned
        elif (mute := await db_thread(db.first, Mute, member=user_id, active=True)) is not None:
            if mute.days != -1:
                expiry_date: datetime = mute.timestamp + timedelta(days=mute.days)
                days_left = (expiry_date - datetime.utcnow()).days + 1
                status = translations.f_status_muted_days(mute.days, days_left)
            else:
                status = translations.status_muted
        elif (member := self.bot.guilds[0].get_member(user_id)) is not None:
            status = translations.f_member_since(member.joined_at.strftime("%d.%m.%Y %H:%M:%S"))
        else:
            status = translations.not_a_member
        embed.add_field(name=translations.status, value=status, inline=False)

        if arg_passed:
            await ctx.send(embed=embed)
        else:
            try:
                await ctx.author.send(embed=embed)
            except (Forbidden, HTTPException):
                raise CommandError(translations.could_not_send_dm)
            await ctx.message.add_reaction("\u2705")

    @commands.command(aliases=["userlog", "ulog", "uinfo", "userinfo"])
    async def userlogs(self, ctx: Context, user: Optional[Union[User, int]] = None):
        """
        show moderation log of a user
        """

        user, user_id, arg_passed = await self.get_stats_user(ctx, user)
        await update_join_date(self.bot.guilds[0], user_id)

        out: List[Tuple[datetime, str]] = [(snowflake_time(user_id), translations.ulog_created)]
        for join in await db_thread(db.all, Join, member=user_id):
            out.append((join.timestamp, translations.ulog_joined))
        for leave in await db_thread(db.all, Leave, member=user_id):
            out.append((leave.timestamp, translations.ulog_left))
        for username_update in await db_thread(db.all, UsernameUpdate, member=user_id):
            if not username_update.nick:
                msg = translations.f_ulog_username_updated(username_update.member_name, username_update.new_name)
            elif username_update.member_name is None:
                msg = translations.f_ulog_nick_set(username_update.new_name)
            elif username_update.new_name is None:
                msg = translations.f_ulog_nick_cleared(username_update.member_name)
            else:
                msg = translations.f_ulog_nick_updated(username_update.member_name, username_update.new_name)
            out.append((username_update.timestamp, msg))
        for report in await db_thread(db.all, Report, member=user_id):
            out.append((report.timestamp, translations.f_ulog_reported(f"<@{report.reporter}>", report.reason)))
        for warn in await db_thread(db.all, Warn, member=user_id):
            out.append((warn.timestamp, translations.f_ulog_warned(f"<@{warn.mod}>", warn.reason)))
        for mute in await db_thread(db.all, Mute, member=user_id):
            if mute.days == -1:
                out.append((mute.timestamp, translations.f_ulog_muted_inf(f"<@{mute.mod}>", mute.reason)))
            else:
                out.append((mute.timestamp, translations.f_ulog_muted(f"<@{mute.mod}>", mute.days, mute.reason)))
            if not mute.active:
                if mute.unmute_mod is None:
                    out.append((mute.deactivation_timestamp, translations.ulog_unmuted_expired))
                else:
                    out.append(
                        (
                            mute.deactivation_timestamp,
                            translations.f_ulog_unmuted(f"<@{mute.unmute_mod}>", mute.unmute_reason),
                        )
                    )
        for kick in await db_thread(db.all, Kick, member=user_id):
            if kick.mod is not None:
                out.append((kick.timestamp, translations.f_ulog_kicked(f"<@{kick.mod}>", kick.reason)))
            else:
                out.append((kick.timestamp, translations.ulog_autokicked))
        for ban in await db_thread(db.all, Ban, member=user_id):
            if ban.days == -1:
                out.append((ban.timestamp, translations.f_ulog_banned_inf(f"<@{ban.mod}>", ban.reason)))
            else:
                out.append((ban.timestamp, translations.f_ulog_banned(f"<@{ban.mod}>", ban.days, ban.reason)))
            if not ban.active:
                if ban.unban_mod is None:
                    out.append((ban.deactivation_timestamp, translations.ulog_unbanned_expired))
                else:
                    out.append(
                        (
                            ban.deactivation_timestamp,
                            translations.f_ulog_unbanned(f"<@{ban.unban_mod}>", ban.unban_reason),
                        )
                    )
        for log in await db_thread(db.all, InviteLog, applicant=user_id):  # type: InviteLog
            if log.approved:
                out.append((log.timestamp, translations.f_ulog_invite_approved(f"<@{log.mod}>", log.guild_name)))
            else:
                out.append((log.timestamp, translations.f_ulog_invite_removed(f"<@{log.mod}>", log.guild_name)))

        out.sort()
        embed = Embed(title=translations.userlogs, color=get_colour("userlog"))
        if isinstance(user, int):
            embed.set_author(name=str(user))
        else:
            embed.set_author(name=f"{user} ({user_id})", icon_url=user.avatar_url)
        for row in out:
            name = row[0].strftime("%d.%m.%Y %H:%M:%S")
            value = row[1]
            embed.add_field(name=name, value=value, inline=False)

        embed.set_footer(text=translations.utc_note)
        if arg_passed:
            await send_long_embed(ctx, embed)
        else:
<<<<<<< HEAD
            embed = Embed(title=translations.userlogs, description=translations.ulog_empty, color=get_colour("red"))
            await ctx.send(embed=embed)
=======
            try:
                await send_long_embed(ctx.author, embed)
            except (Forbidden, HTTPException):
                raise CommandError(translations.could_not_send_dm)
            await ctx.message.add_reaction("\u2705")
>>>>>>> 144abdd1

    @commands.command()
    @Permission.init_join_log.check
    @guild_only()
    async def init_join_log(self, ctx: Context):
        """
        create a join log entry for each server member
        """

        guild: Guild = ctx.guild

        def init():
            for member in guild.members:  # type: Member
                Join.update(member.id, str(member), member.joined_at)

<<<<<<< HEAD
        embed = Embed(title=translations.init_join_log, description=translations.f_filling_join_log(len(guild.members)),
                      color=get_colour(self))
        msg: Message = await ctx.send(embed=embed)
        await run_in_thread(init)
        embed.description += "\n\n" + translations.join_log_filled
        await msg.edit(embed=embed)
=======
        await ctx.send(translations.f_filling_join_log(len(guild.members)))
        await db_thread(init)
        await ctx.send(translations.join_log_filled)
>>>>>>> 144abdd1
<|MERGE_RESOLUTION|>--- conflicted
+++ resolved
@@ -2,27 +2,19 @@
 from datetime import datetime, timedelta
 from typing import Optional, Union, List, Tuple
 
+from PyDrocsid.database import db_thread, db
+from PyDrocsid.settings import Settings
+from PyDrocsid.translations import translations
+from PyDrocsid.util import send_long_embed
 from discord import Role, Guild, Member, Forbidden, HTTPException, User, Embed, NotFound, Message
 from discord.ext import commands, tasks
 from discord.ext.commands import Cog, Bot, guild_only, Context, CommandError, Converter, BadArgument, UserInputError
 from discord.utils import snowflake_time
 
-from PyDrocsid.database import db_thread, db
-from PyDrocsid.settings import Settings
-from PyDrocsid.translations import translations
-from PyDrocsid.util import send_long_embed
 from models.allowed_invite import InviteLog
-<<<<<<< HEAD
-from models.mod import Warn, Report, Mute, Kick, Ban, Join, Leave, UsernameUpdate
-from models.settings import Settings
-from permission import Permission
-from translations import translations
-from util import permission_level, ADMINISTRATOR, send_to_changelog, check_permissions, send_long_embed, get_colour
-=======
 from models.mod import Join, Mute, Ban, Leave, UsernameUpdate, Report, Warn, Kick
 from permissions import Permission, PermissionLevel
-from util import send_to_changelog, get_prefix, is_teamler
->>>>>>> 144abdd1
+from util import send_to_changelog, get_prefix, is_teamler, get_colour
 
 
 class DurationConverter(Converter):
@@ -44,14 +36,9 @@
             raise CommandError(translations.f_role_not_set_too_high(role, ctx.me.top_role))
         if role.managed:
             raise CommandError(translations.f_role_not_set_managed_role(role))
-<<<<<<< HEAD
-    await run_in_thread(Settings.set, int, role_name + "_role", role.id)
+    await Settings.set(int, role_name + "_role", role.id)
     embed = Embed(title=translations.roles, description=translations.role_set, color=get_colour("Mod Tools"))
     await ctx.send(embed=embed)
-=======
-    await Settings.set(int, role_name + "_role", role.id)
-    await ctx.send(translations.role_set)
->>>>>>> 144abdd1
     await send_to_changelog(ctx.guild, getattr(translations, "f_log_role_set_" + role_name)(role.name, role.id))
 
 
@@ -203,14 +190,9 @@
         if len(reason) > 900:
             raise CommandError(translations.reason_too_long)
 
-<<<<<<< HEAD
-        await run_in_thread(Report.create, member.id, str(member), ctx.author.id, reason)
+        await db_thread(Report.create, member.id, str(member), ctx.author.id, reason)
         embed = Embed(title=translations.report, description=translations.reported_response, colour=get_colour(self))
         await ctx.send(embed=embed)
-=======
-        await db_thread(Report.create, member.id, str(member), ctx.author.id, reason)
-        await ctx.send(translations.reported_response)
->>>>>>> 144abdd1
         await send_to_changelog(
             ctx.guild, translations.f_log_reported(ctx.author.mention, member.mention, member, reason)
         )
@@ -226,29 +208,20 @@
         if len(reason) > 900:
             raise CommandError(translations.reason_too_long)
 
-<<<<<<< HEAD
+        if member == self.bot.user:
+            raise CommandError(translations.cannot_warn)
+
         user_embed = Embed(title=translations.warn,
                            description=translations.f_warned(ctx.author.mention, ctx.guild.name, reason),
                            colour=get_colour(self))
         server_embed = Embed(title=translations.warn, description=translations.warned_response, colour=get_colour(self))
-=======
-        if member == self.bot.user:
-            raise CommandError(translations.cannot_warn)
-
->>>>>>> 144abdd1
         try:
             await member.send(embed=user_embed)
         except (Forbidden, HTTPException):
-<<<<<<< HEAD
             server_embed.description = translations.no_dm + f"\n\n{server_embed.description}"
             server_embed.colour = get_colour("red")
-        await run_in_thread(Warn.create, member.id, str(member), ctx.author.id, reason)
+        await db_thread(Warn.create, member.id, str(member), ctx.author.id, reason)
         await ctx.send(embed=server_embed)
-=======
-            await ctx.send(translations.no_dm)
-        await db_thread(Warn.create, member.id, str(member), ctx.author.id, reason)
-        await ctx.send(translations.warned_response)
->>>>>>> 144abdd1
         await send_to_changelog(
             ctx.guild, translations.f_log_warned(ctx.author.mention, member.mention, member, reason)
         )
@@ -297,29 +270,18 @@
         server_embed = Embed(title=translations.mute, description=translations.muted_response, colour=get_colour(self))
 
         if days is not None:
-<<<<<<< HEAD
-            await run_in_thread(Mute.create, user.id, str(user), ctx.author.id, days, reason)
+            await db_thread(Mute.create, user.id, str(user), ctx.author.id, days, reason)
             user_embed.description = translations.f_muted(ctx.author.mention, ctx.guild.name, days, reason)
-=======
-            await db_thread(Mute.create, user.id, str(user), ctx.author.id, days, reason)
-            await ctx.send(translations.muted_response)
->>>>>>> 144abdd1
             await send_to_changelog(
                 ctx.guild, translations.f_log_muted(ctx.author.mention, user.mention, user, days, reason)
             )
         else:
-<<<<<<< HEAD
-            await run_in_thread(Mute.create, user.id, str(user), ctx.author.id, -1, reason)
+            await db_thread(Mute.create, user.id, str(user), ctx.author.id, -1, reason)
             user_embed.description = translations.f_muted_inf(ctx.author.mention, ctx.guild.name, reason)
-=======
-            await db_thread(Mute.create, user.id, str(user), ctx.author.id, -1, reason)
-            await ctx.send(translations.muted_response)
->>>>>>> 144abdd1
             await send_to_changelog(
                 ctx.guild, translations.f_log_muted_inf(ctx.author.mention, user.mention, user, reason)
             )
 
-<<<<<<< HEAD
         try:
             await user.send(embed=user_embed)
         except (Forbidden, HTTPException):
@@ -328,12 +290,8 @@
 
         await ctx.send(embed=server_embed)
 
-    @commands.command(name="unmute")
-    @permission_level(Permission.mute)
-=======
     @commands.command()
     @Permission.mute.check
->>>>>>> 144abdd1
     @guild_only()
     async def unmute(self, ctx: Context, user: Union[Member, User, int], *, reason: str):
         """
@@ -382,17 +340,11 @@
             raise CommandError(translations.cannot_kick)
 
         await member.kick(reason=reason)
-<<<<<<< HEAD
-        await run_in_thread(Kick.create, member.id, str(member), ctx.author.id, reason)
-=======
         await db_thread(Kick.create, member.id, str(member), ctx.author.id, reason)
-        await ctx.send(translations.kicked_response)
->>>>>>> 144abdd1
         await send_to_changelog(
             ctx.guild, translations.f_log_kicked(ctx.author.mention, member.mention, member, reason)
         )
 
-<<<<<<< HEAD
         user_embed = Embed(title=translations.kick,
                            description=translations.f_kicked(ctx.author.mention, ctx.guild.name, reason),
                            colour=get_colour(self))
@@ -406,12 +358,8 @@
 
         await ctx.send(embed=server_embed)
 
-    @commands.command(name="ban")
-    @permission_level(Permission.ban)
-=======
     @commands.command()
     @Permission.ban.check
->>>>>>> 144abdd1
     @guild_only()
     async def ban(self, ctx: Context, user: Union[Member, User, int], days: DurationConverter, *, reason: str):
         """
@@ -440,29 +388,18 @@
         server_embed = Embed(title=translations.ban, description=translations.banned_response, colour=get_colour(self))
 
         if days is not None:
-<<<<<<< HEAD
-            await run_in_thread(Ban.create, user.id, str(user), ctx.author.id, days, reason)
+            await db_thread(Ban.create, user.id, str(user), ctx.author.id, days, reason)
             user_embed.description = translations.f_banned(ctx.author.mention, ctx.guild.name, days, reason)
-=======
-            await db_thread(Ban.create, user.id, str(user), ctx.author.id, days, reason)
-            await ctx.send(translations.banned_response)
->>>>>>> 144abdd1
             await send_to_changelog(
                 ctx.guild, translations.f_log_banned(ctx.author.mention, user.mention, user, days, reason)
             )
         else:
-<<<<<<< HEAD
-            await run_in_thread(Ban.create, user.id, str(user), ctx.author.id, -1, reason)
+            await db_thread(Ban.create, user.id, str(user), ctx.author.id, -1, reason)
             user_embed.description = translations.f_banned_inf(ctx.author.mention, ctx.guild.name, reason)
-=======
-            await db_thread(Ban.create, user.id, str(user), ctx.author.id, -1, reason)
-            await ctx.send(translations.banned_response)
->>>>>>> 144abdd1
             await send_to_changelog(
                 ctx.guild, translations.f_log_banned_inf(ctx.author.mention, user.mention, user, reason)
             )
 
-<<<<<<< HEAD
         try:
             await user.send(embed=user_embed)
         except (Forbidden, HTTPException):
@@ -471,12 +408,8 @@
 
         await ctx.send(embed=server_embed)
 
-    @commands.command(name="unban")
-    @permission_level(Permission.ban)
-=======
     @commands.command()
     @Permission.ban.check
->>>>>>> 144abdd1
     @guild_only()
     async def unban(self, ctx: Context, user: Union[User, int], *, reason: str):
         """
@@ -508,7 +441,7 @@
         await send_to_changelog(ctx.guild, translations.f_log_unbanned(ctx.author.mention, user.mention, user, reason))
 
     async def get_stats_user(
-        self, ctx: Context, user: Optional[Union[User, int]]
+            self, ctx: Context, user: Optional[Union[User, int]]
     ) -> Tuple[Union[User, int], int, bool]:
         arg_passed = len(ctx.message.content.strip(await get_prefix()).split()) >= 2
         if user is None:
@@ -669,20 +602,20 @@
             value = row[1]
             embed.add_field(name=name, value=value, inline=False)
 
-        embed.set_footer(text=translations.utc_note)
+        if out:
+            embed.set_footer(text=translations.utc_note)
+            await send_long_embed(ctx, embed)
+        else:
+            embed = Embed(title=translations.userlogs, description=translations.ulog_empty, color=get_colour("red"))
+            await ctx.send(embed=embed)
         if arg_passed:
             await send_long_embed(ctx, embed)
         else:
-<<<<<<< HEAD
-            embed = Embed(title=translations.userlogs, description=translations.ulog_empty, color=get_colour("red"))
-            await ctx.send(embed=embed)
-=======
             try:
                 await send_long_embed(ctx.author, embed)
             except (Forbidden, HTTPException):
                 raise CommandError(translations.could_not_send_dm)
             await ctx.message.add_reaction("\u2705")
->>>>>>> 144abdd1
 
     @commands.command()
     @Permission.init_join_log.check
@@ -698,15 +631,9 @@
             for member in guild.members:  # type: Member
                 Join.update(member.id, str(member), member.joined_at)
 
-<<<<<<< HEAD
         embed = Embed(title=translations.init_join_log, description=translations.f_filling_join_log(len(guild.members)),
                       color=get_colour(self))
         msg: Message = await ctx.send(embed=embed)
-        await run_in_thread(init)
+        await db_thread(init)
         embed.description += "\n\n" + translations.join_log_filled
-        await msg.edit(embed=embed)
-=======
-        await ctx.send(translations.f_filling_join_log(len(guild.members)))
-        await db_thread(init)
-        await ctx.send(translations.join_log_filled)
->>>>>>> 144abdd1
+        await msg.edit(embed=embed)