--- conflicted
+++ resolved
@@ -1,22 +1,16 @@
 from datetime import datetime
 from typing import Optional, List
 
+from PyDrocsid.database import db_thread, db
+from PyDrocsid.settings import Settings
+from PyDrocsid.translations import translations
 from discord import Role, Member, Guild, Embed
 from discord.ext import commands
 from discord.ext.commands import Cog, Bot, Context, CommandError, CheckFailure, check, guild_only, UserInputError
 
-from PyDrocsid.database import db_thread, db
-from PyDrocsid.settings import Settings
-from PyDrocsid.translations import translations
 from models.verification_role import VerificationRole
-<<<<<<< HEAD
-from permission import Permission
-from translations import translations
-from util import send_to_changelog, permission_level, get_colour
-=======
 from permissions import Permission
-from util import send_to_changelog
->>>>>>> 144abdd1
+from util import send_to_changelog, get_colour
 
 
 @check
@@ -140,15 +134,10 @@
         if await db_thread(db.get, VerificationRole, role.id) is not None:
             raise CommandError(translations.verification_role_already_set)
 
-<<<<<<< HEAD
-        await run_in_thread(VerificationRole.create, role.id, reverse)
+        await db_thread(VerificationRole.create, role.id, reverse)
         embed = Embed(title=translations.verification, description=translations.verification_role_added,
                       colour=get_colour(self))
         await ctx.send(embed=embed)
-=======
-        await db_thread(VerificationRole.create, role.id, reverse)
-        await ctx.send(translations.verification_role_added)
->>>>>>> 144abdd1
         if reverse:
             await send_to_changelog(ctx.guild, translations.f_log_verification_role_added_reverse(role.name, role.id))
         else:
@@ -163,15 +152,10 @@
         if (row := await db_thread(db.get, VerificationRole, role.id)) is None:
             raise CommandError(translations.verification_role_not_set)
 
-<<<<<<< HEAD
-        await run_in_thread(db.delete, row)
+        await db_thread(db.delete, row)
         embed = Embed(title=translations.verification, description=translations.verification_role_removed,
                       colour=get_colour(self))
         await ctx.send(embed=embed)
-=======
-        await db_thread(db.delete, row)
-        await ctx.send(translations.verification_role_removed)
->>>>>>> 144abdd1
         await send_to_changelog(ctx.guild, translations.f_log_verification_role_removed(role.name, role.id))
 
     @verification.command(name="password", aliases=["p"])
@@ -183,15 +167,10 @@
         if len(password) > 256:
             raise CommandError(translations.password_too_long)
 
-<<<<<<< HEAD
-        await run_in_thread(Settings.set, str, "verification_password", password)
+        await Settings.set(str, "verification_password", password)
         embed = Embed(title=translations.verification, description=translations.verification_password_configured,
                       colour=get_colour(self))
         await ctx.send(embed=embed)
-=======
-        await Settings.set(str, "verification_password", password)
-        await ctx.send(translations.verification_password_configured)
->>>>>>> 144abdd1
         await send_to_changelog(ctx.guild, translations.f_log_verification_password_configured(password))
 
     @verification.command(name="delay", aliases=["d"])
@@ -204,12 +183,8 @@
         if seconds != -1 and not 0 <= seconds < (1 << 31):
             raise CommandError(translations.invalid_duration)
 
-<<<<<<< HEAD
-        await run_in_thread(Settings.set, int, "verification_delay", seconds)
+        await Settings.set(int, "verification_delay", seconds)
         embed = Embed(title=translations.verification, colour=get_colour(self))
-=======
-        await Settings.set(int, "verification_delay", seconds)
->>>>>>> 144abdd1
         if seconds == -1:
             embed.description = translations.verification_delay_disabled
             await send_to_changelog(ctx.guild, translations.verification_delay_disabled)
