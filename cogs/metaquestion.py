--- conflicted
+++ resolved
@@ -1,20 +1,15 @@
 import re
 
+from PyDrocsid.database import db_thread, db
+from PyDrocsid.events import StopEventHandling
+from PyDrocsid.translations import translations
 from discord import Embed, Member, Message, PartialEmoji, Forbidden
 from discord.ext import commands
 from discord.ext.commands import Cog, Bot, Context, guild_only
 
-from PyDrocsid.database import db_thread, db
-from PyDrocsid.events import StopEventHandling
-from PyDrocsid.translations import translations
 from models.mediaonly_channel import MediaOnlyChannel
-<<<<<<< HEAD
-from permission import Permission
-from translations import translations
-from util import check_permissions, get_colour
-=======
 from permissions import Permission
->>>>>>> 144abdd1
+from util import get_colour
 
 WASTEBASKET = b"\xf0\x9f\x97\x91\xef\xb8\x8f".decode()
 
@@ -46,8 +41,8 @@
 
         if emoji.name == "metaquestion":
             media_only = (
-                not await Permission.mo_bypass.check_permissions(member)
-                and await db_thread(db.get, MediaOnlyChannel, message.channel.id) is not None
+                    not await Permission.mo_bypass.check_permissions(member)
+                    and await db_thread(db.get, MediaOnlyChannel, message.channel.id) is not None
             )
             if message.author.bot or not message.channel.permissions_for(member).send_messages or media_only:
                 try:
