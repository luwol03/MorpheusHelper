import re

from PyDrocsid.database import db_thread, db
from PyDrocsid.events import StopEventHandling
from PyDrocsid.translations import translations
from discord import Embed, Member, Message, PartialEmoji, Forbidden
from discord.ext import commands
from discord.ext.commands import Cog, Bot, Context, guild_only

<<<<<<< HEAD
=======
from PyDrocsid.database import db_thread, db
from PyDrocsid.events import StopEventHandling
from PyDrocsid.translations import translations
from PyDrocsid.emojis import name_to_emoji
>>>>>>> f57cf87f
from models.mediaonly_channel import MediaOnlyChannel
from permissions import Permission
from util import get_colour


def make_embed(requested_by: Member) -> Embed:
    embed = Embed(title=translations.metaquestion_title, url="http://metafrage.de/", colour=get_colour("Metafragen"))
    embed.description = translations.metaquestion_description
    embed.set_footer(text=translations.f_requested_by(requested_by, requested_by.id), icon_url=requested_by.avatar_url)
    embed.add_field(
        name=translations.mq_advantages_title,
        value="\n".join("- " + e for e in translations.mq_advantages),
        inline=False,
    )
    embed.add_field(
        name=translations.mq_disadvantages_title,
        value="\n".join("- " + e for e in translations.mq_disadvantages),
        inline=False,
    )
    return embed


class MetaQuestionCog(Cog, name="Metafragen"):
    def __init__(self, bot: Bot):
        self.bot = bot

    async def on_raw_reaction_add(self, message: Message, emoji: PartialEmoji, member: Member):
        if message.guild is None or member == self.bot.user:
            return

        if emoji.name == "metaquestion":
            media_only = (
                    not await Permission.mo_bypass.check_permissions(member)
                    and await db_thread(db.get, MediaOnlyChannel, message.channel.id) is not None
            )
            if message.author.bot or not message.channel.permissions_for(member).send_messages or media_only:
                try:
                    await message.remove_reaction(emoji, member)
                except Forbidden:
                    pass
                raise StopEventHandling

            for reaction in message.reactions:
                if reaction.emoji == emoji:
                    if reaction.me:
                        raise StopEventHandling
                    break
            await message.add_reaction(emoji)
            msg: Message = await message.channel.send(message.author.mention, embed=make_embed(member))
            await msg.add_reaction(name_to_emoji["wastebasket"])
            raise StopEventHandling
        if emoji.name == name_to_emoji["wastebasket"]:
            for embed in message.embeds:
                pattern = re.escape(translations.requested_by).replace("\\{\\}", "{}").format(r".*?#\d{4}", r"(\d+)")
                if (match := re.match("^" + pattern + "$", embed.footer.text)) is not None:
                    author_id = int(match.group(1))
                    if not (author_id == member.id or await Permission.mq_reduce.check_permissions(member)):
                        try:
                            await message.remove_reaction(emoji, member)
                        except Forbidden:
                            pass
                        raise StopEventHandling
                    break
            else:
                return

            await message.clear_reactions()
            await message.edit(
                content=message.content + " " + translations.f_metaquestion_description_reduced(f"<@{author_id}>"),
                embed=None,
            )
            raise StopEventHandling

    @commands.command(aliases=["mf", "mq", "meta", "metafrage"])
    @guild_only()
    async def metaquestion(self, ctx: Context):
        """
        display information about meta questions
        """

        message: Message = await ctx.send(embed=make_embed(ctx.author))
        await message.add_reaction(name_to_emoji["wastebasket"])<|MERGE_RESOLUTION|>--- conflicted
+++ resolved
@@ -1,19 +1,13 @@
 import re
 
 from PyDrocsid.database import db_thread, db
+from PyDrocsid.emojis import name_to_emoji
 from PyDrocsid.events import StopEventHandling
 from PyDrocsid.translations import translations
 from discord import Embed, Member, Message, PartialEmoji, Forbidden
 from discord.ext import commands
 from discord.ext.commands import Cog, Bot, Context, guild_only
 
-<<<<<<< HEAD
-=======
-from PyDrocsid.database import db_thread, db
-from PyDrocsid.events import StopEventHandling
-from PyDrocsid.translations import translations
-from PyDrocsid.emojis import name_to_emoji
->>>>>>> f57cf87f
 from models.mediaonly_channel import MediaOnlyChannel
 from permissions import Permission
 from util import get_colour
