--- conflicted
+++ resolved
@@ -2,24 +2,17 @@
 from typing import Optional
 
 import requests
+from PyDrocsid.database import db_thread, db
+from PyDrocsid.events import StopEventHandling
+from PyDrocsid.translations import translations
+from PyDrocsid.util import send_long_embed
 from discord import Invite, Member, Guild, Embed, Message, NotFound, Forbidden, HTTPException
 from discord.ext import commands
 from discord.ext.commands import Cog, Bot, guild_only, Context, CommandError, Converter, BadArgument, UserInputError
 
-<<<<<<< HEAD
-from database import run_in_thread, db
-from models.allowed_invite import AllowedInvite, InviteLog
-from permission import Permission
-from translations import translations
-from util import permission_level, check_permissions, send_to_changelog, get_prefix, send_long_embed, get_colour
-=======
-from PyDrocsid.database import db_thread, db
-from PyDrocsid.events import StopEventHandling
-from PyDrocsid.translations import translations
 from models.allowed_invite import InviteLog, AllowedInvite
 from permissions import Permission
-from util import send_to_changelog, get_prefix
->>>>>>> 144abdd1
+from util import send_to_changelog, get_prefix, get_colour
 
 
 class AllowedServerConverter(Converter):
@@ -49,9 +42,9 @@
 def get_discord_invite(url) -> Optional[str]:
     while True:
         if match := re.match(
-            r"^.*(https?://)?discord(.gg|(app)?.com/(\.*/)*invite)/(\.*/)*(?P<code>[a-zA-Z0-9\-_]+)$",
-            url,
-            re.IGNORECASE,
+                r"^.*(https?://)?discord(.gg|(app)?.com/(\.*/)*invite)/(\.*/)*(?P<code>[a-zA-Z0-9\-_]+)$",
+                url,
+                re.IGNORECASE,
         ):
             return match.group("code")
 
@@ -159,14 +152,9 @@
         """
 
         out = []
-<<<<<<< HEAD
-        for row in sorted(await run_in_thread(db.query, AllowedInvite), key=lambda a: a.guild_name):
+        for row in sorted(await db_thread(db.all, AllowedInvite), key=lambda a: a.guild_name):
             out.append(f":small_orange_diamond: {row.guild_name} ({row.guild_id})")
         embed = Embed(title=translations.allowed_servers_title, colour=get_colour("red"))
-=======
-        for row in sorted(await db_thread(db.all, AllowedInvite), key=lambda a: a.guild_name):
-            out.append(f"- {row.guild_name} ({row.guild_id})")
->>>>>>> 144abdd1
         if out:
             embed.colour = get_colour(self)
             embed.description = "\n".join(out)
@@ -214,16 +202,10 @@
         if await db_thread(db.get, AllowedInvite, guild.id) is not None:
             raise CommandError(translations.server_already_whitelisted)
 
-<<<<<<< HEAD
-        await run_in_thread(AllowedInvite.create, guild.id, invite.code, guild.name, applicant.id, ctx.author.id)
-        await run_in_thread(InviteLog.create, guild.id, guild.name, applicant.id, ctx.author.id, True)
-        embed = Embed(title=translations.invites, description=translations.server_whitelisted, color=get_colour(self))
-        await ctx.send(embed=embed)
-=======
         await db_thread(AllowedInvite.create, guild.id, invite.code, guild.name, applicant.id, ctx.author.id)
         await db_thread(InviteLog.create, guild.id, guild.name, applicant.id, ctx.author.id, True)
-        await ctx.send(translations.server_whitelisted)
->>>>>>> 144abdd1
+        embed = Embed(title=translations.invites, description=translations.server_whitelisted, color=get_colour(self))
+        await ctx.send(embed=embed)
         await send_to_changelog(ctx.guild, translations.f_log_server_whitelisted(guild.name))
 
     @invites.command(name="update", aliases=["u"])
@@ -243,15 +225,10 @@
         if not await Permission.invite_manage.check_permissions(ctx.author) and ctx.author.id != row.applicant:
             raise CommandError(translations.not_allowed)
 
-<<<<<<< HEAD
-        await run_in_thread(AllowedInvite.update, guild.id, invite.code)
+        await db_thread(AllowedInvite.update, guild.id, invite.code)
         embed = Embed(title=translations.invites, description=translations.f_invite_updated(row.guild_name),
                       color=get_colour(self))
         await ctx.send(embed=embed)
-=======
-        await db_thread(AllowedInvite.update, guild.id, invite.code)
-        await ctx.send(translations.f_invite_updated(row.guild_name))
->>>>>>> 144abdd1
         await send_to_changelog(ctx.guild, translations.f_log_invite_updated(ctx.author.mention, row.guild_name))
 
     @invites.command(name="remove", aliases=["r", "del", "d", "-"])
@@ -262,16 +239,8 @@
         """
 
         server: AllowedInvite
-<<<<<<< HEAD
-        await run_in_thread(db.delete, server)
-        await run_in_thread(
-            InviteLog.create, server.guild_id, server.guild_name, server.applicant, ctx.author.id, False
-        )
-        embed = Embed(title=translations.invites, description=translations.server_removed, color=get_colour(self))
-        await ctx.send(embed=embed)
-=======
         await db_thread(db.delete, server)
         await db_thread(InviteLog.create, server.guild_id, server.guild_name, server.applicant, ctx.author.id, False)
-        await ctx.send(translations.server_removed)
->>>>>>> 144abdd1
+        embed = Embed(title=translations.invites, description=translations.server_removed, color=get_colour(self))
+        await ctx.send(embed=embed)
         await send_to_changelog(ctx.guild, translations.f_log_server_removed(server.guild_name))