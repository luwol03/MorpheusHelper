--- conflicted
+++ resolved
@@ -211,13 +211,8 @@
         await send_to_changelog(ctx.guild, translations.f_log_invite_updated(ctx.author.mention, row.guild_name))
 
     @invites.command(name="remove", aliases=["r", "del", "d", "-"])
-<<<<<<< HEAD
     @permission_level(SUPPORTER)
-    async def remove_invite(self, ctx: Context, *, server: Union[Invite, int, str]):
-=======
-    @permission_level(1)
     async def remove_invite(self, ctx: Context, *, server: AllowedServerConverter):
->>>>>>> 0487251a
         """
         disallow a discord server
         """
