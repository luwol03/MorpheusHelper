--- conflicted
+++ resolved
@@ -3,6 +3,7 @@
 
 import requests
 from PyDrocsid.database import db_thread, db
+from PyDrocsid.emojis import name_to_emoji
 from PyDrocsid.events import StopEventHandling
 from PyDrocsid.translations import translations
 from PyDrocsid.util import send_long_embed
@@ -10,13 +11,6 @@
 from discord.ext import commands
 from discord.ext.commands import Cog, Bot, guild_only, Context, CommandError, Converter, BadArgument, UserInputError
 
-<<<<<<< HEAD
-=======
-from PyDrocsid.database import db_thread, db
-from PyDrocsid.events import StopEventHandling
-from PyDrocsid.translations import translations
-from PyDrocsid.emojis import name_to_emoji
->>>>>>> f57cf87f
 from models.allowed_invite import InviteLog, AllowedInvite
 from permissions import Permission
 from util import send_to_changelog, get_prefix, get_colour
@@ -49,15 +43,9 @@
 def get_discord_invite(url) -> Optional[str]:
     while True:
         if match := re.match(
-<<<<<<< HEAD
-                r"^.*(https?://)?discord(.gg|(app)?.com/(\.*/)*invite)/(\.*/)*(?P<code>[a-zA-Z0-9\-_]+)$",
+                r"^.*(https?://)?discord(\.gg|(app)?\.com/(\.*/)*invite)\.*/(\.*/)*(?P<code>[a-zA-Z0-9\-]+).*$",
                 url,
                 re.IGNORECASE,
-=======
-            r"^.*(https?://)?discord(\.gg|(app)?\.com/(\.*/)*invite)\.*/(\.*/)*(?P<code>[a-zA-Z0-9\-]+).*$",
-            url,
-            re.IGNORECASE,
->>>>>>> f57cf87f
         ):
             return match.group("code")
 
