from typing import Optional, Tuple

from discord import Message, Role, PartialEmoji, TextChannel, Member, NotFound
from discord.ext import commands
from discord.ext.commands import Cog, Bot, guild_only, Context, CommandError, UserInputError

from PyDrocsid.database import db_thread, db
from PyDrocsid.emoji_converter import EmojiConverter
from PyDrocsid.events import StopEventHandling
from PyDrocsid.translations import translations
from models.reactionrole import ReactionRole
from permissions import Permission
from util import send_to_changelog


async def get_role(message: Message, emoji: PartialEmoji, add: bool) -> Optional[Tuple[Role, bool]]:
<<<<<<< HEAD
    link: Optional[ReactionRole] = await run_in_thread(ReactionRole.get, message.channel.id, message.id, str(emoji))
=======
    link: Optional[ReactionRole] = await db_thread(ReactionRole.get, message.channel.id, message.id, str(emoji))
>>>>>>> 0b27d7b7
    if link is None:
        return None
    if link.auto_remove and not add:
        return None

    role: Optional[Role] = message.guild.get_role(link.role_id)
    if role is None:
<<<<<<< HEAD
        await run_in_thread(db.delete, link)
=======
        await db_thread(db.delete, link)
>>>>>>> 0b27d7b7
        return None

    return role, link.auto_remove


class ReactionRoleCog(Cog, name="ReactionRole"):
    def __init__(self, bot: Bot):
        self.bot = bot

<<<<<<< HEAD
    async def on_raw_reaction_add(self, message: Message, emoji: PartialEmoji, member: Member) -> bool:
        if member.bot:
            return False
=======
    async def on_raw_reaction_add(self, message: Message, emoji: PartialEmoji, member: Member):
        if member.bot or message.guild is None:
            return
>>>>>>> 0b27d7b7

        result = await get_role(message, emoji, True)
        if result is not None:
            try:
                await member.add_roles(result[0])
            except NotFound:
                pass
            if result[1]:
                await message.remove_reaction(emoji, member)
<<<<<<< HEAD
            return True
        return False

    async def on_raw_reaction_remove(self, message: Message, emoji: PartialEmoji, member: Member) -> bool:
        if member.bot:
            return False
=======
            raise StopEventHandling

    async def on_raw_reaction_remove(self, message: Message, emoji: PartialEmoji, member: Member):
        if member.bot or message.guild is None:
            return
>>>>>>> 0b27d7b7

        result = await get_role(message, emoji, False)
        if result is not None:
            try:
                await member.remove_roles(result[0])
            except NotFound:
                pass
<<<<<<< HEAD
            return True
        return False

    @commands.group(name="reactionrole", aliases=["rr"])
    @permission_level(Permission.rr_manage)
=======
            raise StopEventHandling

    @commands.group(aliases=["rr"])
    @Permission.rr_manage.check
>>>>>>> 0b27d7b7
    @guild_only()
    async def reactionrole(self, ctx: Context):
        """
        manage reactionrole
        """

        if ctx.invoked_subcommand is None:
            raise UserInputError

    @reactionrole.command(name="list", aliases=["l", "?"])
    async def reactionrole_list(self, ctx: Context, msg: Optional[Message] = None):
        """
        list configured reactionrole links
        """

        if msg is None:
            channels = {}
            for link in await db_thread(db.all, ReactionRole):  # type: ReactionRole
                channel: Optional[TextChannel] = ctx.guild.get_channel(link.channel_id)
                if channel is None:
                    await db_thread(db.delete, link)
                    continue
                try:
                    msg: Message = await channel.fetch_message(link.message_id)
                except NotFound:
                    await db_thread(db.delete, link)
                    continue
                if ctx.guild.get_role(link.role_id) is None:
                    await db_thread(db.delete, link)
                    continue
                channels.setdefault(channel, {}).setdefault(msg.jump_url, set())
                channels[channel][msg.jump_url].add(link.emoji)

            if not channels:
                await ctx.send(translations.no_reactionrole_links)
            else:
                await ctx.send(
                    "\n\n".join(
                        f"{channel.mention}:\n"
                        + "\n".join(url + " " + " ".join(emojis) for url, emojis in messages.items())
                        for channel, messages in channels.items()
                    )
                )
        else:
            out = []
            for link in await db_thread(
                db.all, ReactionRole, channel_id=msg.channel.id, message_id=msg.id
            ):  # type: ReactionRole
                channel: Optional[TextChannel] = ctx.guild.get_channel(link.channel_id)
                if channel is None or await channel.fetch_message(link.message_id) is None:
                    await db_thread(db.delete, link)
                    continue
                role: Optional[Role] = ctx.guild.get_role(link.role_id)
                if role is None:
                    await db_thread(db.delete, link)
                    continue
                if link.auto_remove:
                    out.append(translations.f_rr_link_auto_remove(link.emoji, role.name))
                else:
                    out.append(translations.f_rr_link(link.emoji, role.name))
            if not out:
                await ctx.send(translations.no_reactionrole_links_for_msg)
            else:
                await ctx.send("\n".join(out))

    @reactionrole.command(name="add", aliases=["a", "+"])
<<<<<<< HEAD
    async def add(
        self, ctx: Context, message: Message, emoji: FixedEmojiConverter, role: Role, auto_remove: bool = False
    ):
=======
    async def reactionrole_add(self, ctx: Context, msg: Message, emoji: EmojiConverter, role: Role, auto_remove: bool):
>>>>>>> 0b27d7b7
        """
        add a new reactionrole link
        """

        emoji: PartialEmoji

        if await db_thread(ReactionRole.get, msg.channel.id, msg.id, str(emoji)) is not None:
            raise CommandError(translations.rr_link_already_exists)
<<<<<<< HEAD
        if not message.channel.permissions_for(message.guild.me).add_reactions:
=======
        if not msg.channel.permissions_for(msg.guild.me).add_reactions:
>>>>>>> 0b27d7b7
            raise CommandError(translations.rr_link_not_created_no_permissions)

        if role >= ctx.me.top_role:
            raise CommandError(translations.f_link_not_created_too_high(role, ctx.me.top_role))
        if role.managed or role.is_default():
            raise CommandError(translations.f_link_not_created_managed_role(role))

<<<<<<< HEAD
        await run_in_thread(ReactionRole.create, message.channel.id, message.id, str(emoji), role.id, auto_remove)
        await message.add_reaction(emoji)
=======
        await db_thread(ReactionRole.create, msg.channel.id, msg.id, str(emoji), role.id, auto_remove)
        await msg.add_reaction(emoji)
>>>>>>> 0b27d7b7
        await ctx.send(translations.rr_link_created)
        await send_to_changelog(ctx.guild, translations.f_log_rr_link_created(emoji, role, msg.jump_url))

    @reactionrole.command(name="remove", aliases=["r", "del", "d", "-"])
    async def reactionrole_remove(self, ctx: Context, msg: Message, emoji: EmojiConverter):
        """
        remove a reactionrole link
        """

        emoji: PartialEmoji

        if (link := await db_thread(ReactionRole.get, msg.channel.id, msg.id, str(emoji))) is None:
            raise CommandError(translations.rr_link_not_found)

        await db_thread(db.delete, link)
        for reaction in msg.reactions:
            if str(emoji) == str(reaction.emoji):
                await reaction.clear()
        await ctx.send(translations.rr_link_removed)
        await send_to_changelog(ctx.guild, translations.f_log_rr_link_removed(emoji, msg.jump_url))<|MERGE_RESOLUTION|>--- conflicted
+++ resolved
@@ -14,11 +14,7 @@
 
 
 async def get_role(message: Message, emoji: PartialEmoji, add: bool) -> Optional[Tuple[Role, bool]]:
-<<<<<<< HEAD
-    link: Optional[ReactionRole] = await run_in_thread(ReactionRole.get, message.channel.id, message.id, str(emoji))
-=======
     link: Optional[ReactionRole] = await db_thread(ReactionRole.get, message.channel.id, message.id, str(emoji))
->>>>>>> 0b27d7b7
     if link is None:
         return None
     if link.auto_remove and not add:
@@ -26,11 +22,7 @@
 
     role: Optional[Role] = message.guild.get_role(link.role_id)
     if role is None:
-<<<<<<< HEAD
-        await run_in_thread(db.delete, link)
-=======
         await db_thread(db.delete, link)
->>>>>>> 0b27d7b7
         return None
 
     return role, link.auto_remove
@@ -40,15 +32,9 @@
     def __init__(self, bot: Bot):
         self.bot = bot
 
-<<<<<<< HEAD
-    async def on_raw_reaction_add(self, message: Message, emoji: PartialEmoji, member: Member) -> bool:
-        if member.bot:
-            return False
-=======
     async def on_raw_reaction_add(self, message: Message, emoji: PartialEmoji, member: Member):
         if member.bot or message.guild is None:
             return
->>>>>>> 0b27d7b7
 
         result = await get_role(message, emoji, True)
         if result is not None:
@@ -58,20 +44,11 @@
                 pass
             if result[1]:
                 await message.remove_reaction(emoji, member)
-<<<<<<< HEAD
-            return True
-        return False
-
-    async def on_raw_reaction_remove(self, message: Message, emoji: PartialEmoji, member: Member) -> bool:
-        if member.bot:
-            return False
-=======
             raise StopEventHandling
 
     async def on_raw_reaction_remove(self, message: Message, emoji: PartialEmoji, member: Member):
         if member.bot or message.guild is None:
             return
->>>>>>> 0b27d7b7
 
         result = await get_role(message, emoji, False)
         if result is not None:
@@ -79,18 +56,10 @@
                 await member.remove_roles(result[0])
             except NotFound:
                 pass
-<<<<<<< HEAD
-            return True
-        return False
-
-    @commands.group(name="reactionrole", aliases=["rr"])
-    @permission_level(Permission.rr_manage)
-=======
             raise StopEventHandling
 
     @commands.group(aliases=["rr"])
     @Permission.rr_manage.check
->>>>>>> 0b27d7b7
     @guild_only()
     async def reactionrole(self, ctx: Context):
         """
@@ -157,13 +126,7 @@
                 await ctx.send("\n".join(out))
 
     @reactionrole.command(name="add", aliases=["a", "+"])
-<<<<<<< HEAD
-    async def add(
-        self, ctx: Context, message: Message, emoji: FixedEmojiConverter, role: Role, auto_remove: bool = False
-    ):
-=======
     async def reactionrole_add(self, ctx: Context, msg: Message, emoji: EmojiConverter, role: Role, auto_remove: bool):
->>>>>>> 0b27d7b7
         """
         add a new reactionrole link
         """
@@ -172,11 +135,7 @@
 
         if await db_thread(ReactionRole.get, msg.channel.id, msg.id, str(emoji)) is not None:
             raise CommandError(translations.rr_link_already_exists)
-<<<<<<< HEAD
-        if not message.channel.permissions_for(message.guild.me).add_reactions:
-=======
         if not msg.channel.permissions_for(msg.guild.me).add_reactions:
->>>>>>> 0b27d7b7
             raise CommandError(translations.rr_link_not_created_no_permissions)
 
         if role >= ctx.me.top_role:
@@ -184,13 +143,8 @@
         if role.managed or role.is_default():
             raise CommandError(translations.f_link_not_created_managed_role(role))
 
-<<<<<<< HEAD
-        await run_in_thread(ReactionRole.create, message.channel.id, message.id, str(emoji), role.id, auto_remove)
-        await message.add_reaction(emoji)
-=======
         await db_thread(ReactionRole.create, msg.channel.id, msg.id, str(emoji), role.id, auto_remove)
         await msg.add_reaction(emoji)
->>>>>>> 0b27d7b7
         await ctx.send(translations.rr_link_created)
         await send_to_changelog(ctx.guild, translations.f_log_rr_link_created(emoji, role, msg.jump_url))
 
