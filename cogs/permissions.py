--- conflicted
+++ resolved
@@ -4,19 +4,6 @@
 from discord.ext import commands
 from discord.ext.commands import Cog, Bot, guild_only, Context, Converter, BadArgument, CommandError, UserInputError
 
-<<<<<<< HEAD
-from permission import Permission
-from translations import translations
-from util import permission_level, ADMINISTRATOR, get_permission_level, MODERATOR, SUPPORTER, PUBLIC, send_long_embed
-
-
-async def list_permissions(ctx: Context, title: str, min_level: int):
-    out = {}
-    for permission in Permission:  # type: Permission
-        level = await permission.resolve()
-        if min_level >= level:
-            out.setdefault(level, []).append(f"`{permission.name}` - {permission.description}")
-=======
 from PyDrocsid.translations import translations
 from PyDrocsid.util import send_long_embed
 from permissions import Permission, PermissionLevel  # skipcq: PYL-W0406
@@ -28,7 +15,6 @@
         level = await permission.resolve()
         if min_level.value >= level.value:
             out.setdefault(level.value, []).append(f"`{permission.name}` - {permission.description}")
->>>>>>> 0b27d7b7
 
     embed = Embed(title=title, colour=0xCF0606)
     if not out:
@@ -71,25 +57,16 @@
             raise UserInputError
 
     @permissions.command(name="list", aliases=["show", "l", "?"])
-<<<<<<< HEAD
-    @permission_level(Permission.view_all_permissions)
-    async def list_permissions(self, ctx: Context, min_level: Optional[PermissionLevelConverter]):
-=======
     @Permission.view_all_permissions.check
     async def permissions_list(self, ctx: Context, min_level: Optional[PermissionLevelConverter]):
->>>>>>> 0b27d7b7
         """
         list all permissions
         """
 
-<<<<<<< HEAD
-        await list_permissions(ctx, translations.permissions_title, ADMINISTRATOR if min_level is None else min_level)
-=======
         if min_level is None:
             min_level = PermissionLevel.ADMINISTRATOR
 
         await list_permissions(ctx, translations.permissions_title, min_level)
->>>>>>> 0b27d7b7
 
     @permissions.command(name="my", aliases=["m", "own", "o"])
     @Permission.view_own_permissions.check
@@ -98,12 +75,8 @@
         list all permissions granted to the user
         """
 
-<<<<<<< HEAD
-        await list_permissions(ctx, translations.my_permissions_title, await get_permission_level(ctx.author))
-=======
         min_level: PermissionLevel = await PermissionLevel.get_permission_level(ctx.author)
         await list_permissions(ctx, translations.my_permissions_title, min_level)
->>>>>>> 0b27d7b7
 
     @permissions.command(name="set", aliases=["s", "="])
     @PermissionLevel.ADMINISTRATOR.check
