--- conflicted
+++ resolved
@@ -1,19 +1,13 @@
 from typing import Optional
 
+from PyDrocsid.translations import translations
+from PyDrocsid.util import send_long_embed
 from discord import Embed
 from discord.ext import commands
 from discord.ext.commands import Cog, Bot, guild_only, Context, Converter, BadArgument, CommandError, UserInputError
 
-<<<<<<< HEAD
-from permission import Permission
-from translations import translations
-from util import permission_level, ADMINISTRATOR, get_permission_level, MODERATOR, SUPPORTER, PUBLIC, send_long_embed, \
-    get_colour
-=======
-from PyDrocsid.translations import translations
-from PyDrocsid.util import send_long_embed
 from permissions import Permission, PermissionLevel  # skipcq: PYL-W0406
->>>>>>> 144abdd1
+from util import get_colour
 
 
 async def list_permissions(ctx: Context, title: str, min_level: PermissionLevel):
@@ -99,10 +93,7 @@
             raise CommandError(translations.invalid_permission)
 
         await permission.set(level)
-<<<<<<< HEAD
         embed = Embed(title=translations.permissions_title, colour=get_colour(self),
-                      description=translations.f_permission_set(permission.name, translations.permission_levels[level]))
-        await ctx.send(embed=embed)
-=======
-        await ctx.send(translations.f_permission_set(permission.name, translations.permission_levels[level.value]))
->>>>>>> 144abdd1
+                      description=translations.f_permission_set(permission.name,
+                                                                translations.permission_levels[level.value]))
+        await ctx.send(embed=embed)