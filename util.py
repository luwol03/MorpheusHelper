--- conflicted
+++ resolved
@@ -1,12 +1,6 @@
 import io
-<<<<<<< HEAD
+from os import getenv
 from typing import Optional, Tuple, List
-=======
-import socket
-import time
-from os import getenv
-from typing import Optional, Tuple, List, Union
->>>>>>> c8413adb
 
 from PyDrocsid.settings import Settings
 from PyDrocsid.translations import translations
@@ -30,58 +24,6 @@
         await channel.send(message)
 
 
-<<<<<<< HEAD
-=======
-event_handlers = {}
-cog_instances = {}
-handler_lock = MultiLock()
-
-
-async def call_event_handlers(event: str, *args, identifier=None, prepare=None):
-    async with handler_lock[(event, identifier) if identifier is not None else None]:
-        if prepare is not None:
-            args = await prepare()
-            if args is None:
-                return False
-
-        for handler in event_handlers.get(event, []):
-            if not await handler(*args):
-                return False
-
-        return True
-
-
-def register_cogs(bot: Bot, *cogs):
-    disabled_cogs = set(map(str.lower, getenv("DISABLED_COGS", "").split(",")))
-    enabled = []
-    disabled = []
-    for cog_class in cogs:
-        if cog_class is None:
-            continue
-        if cog_class.__name__.lower() in disabled_cogs:
-            disabled.append(cog_class.__name__)
-            continue
-
-        cog: Cog = cog_class(bot)
-        enabled.append(cog)
-        for e in dir(cog):
-            func = getattr(cog, e)
-            if e.startswith("on_") and callable(func):
-                event_handlers.setdefault(e[3:], []).append(func)
-        bot.add_cog(cog)
-
-    if enabled:
-        print(f"\033[1m\033[32m{len(enabled)} Cog{'s' * (len(enabled) > 1)} enabled:\033[0m")
-        for cog in enabled:
-            commands = ", ".join(cmd.name for cmd in cog.get_commands())
-            print(f" + {cog.__class__.__name__}" + f" ({commands})" * bool(commands))
-    if disabled:
-        print(f"\033[1m\033[31m{len(disabled)} Cog{'s' * (len(disabled) > 1)} disabled:\033[0m")
-        for name in disabled:
-            print(f" - {name}")
-
-
->>>>>>> c8413adb
 async def get_prefix() -> str:
     return await Settings.get(str, "prefix", ".")
 
