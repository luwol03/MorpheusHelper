--- conflicted
+++ resolved
@@ -1,11 +1,7 @@
 {
     "_meta": {
         "hash": {
-<<<<<<< HEAD
             "sha256": "d3e6d11a4e083e31249984f0bae279be577c295b61d796db686f455cac0510b6"
-=======
-            "sha256": "3d78024fbcda5c149b634c86355b908858d54ce7945ba7188ff394d3662249eb"
->>>>>>> 8244cd5e
         },
         "pipfile-spec": 6,
         "requires": {
@@ -79,19 +75,11 @@
         },
         "discord.py": {
             "hashes": [
-<<<<<<< HEAD
-                "sha256:98ea3096a3585c9c379209926f530808f5fcf4930928d8cfb579d2562d119570",
-                "sha256:f9decb3bfa94613d922376288617e6a6f969260923643e2897f4540c34793442"
-            ],
-            "markers": "python_full_version >= '3.5.3'",
-            "version": "==1.4.1"
-=======
-                "sha256:e71089886aa157341644bdecad63a72ff56b44406b1a6467b66db31c8e5a5a15",
-                "sha256:3acb61fde0d862ed346a191d69c46021e6063673f63963bc984ae09a685ab211"
+                "sha256:3acb61fde0d862ed346a191d69c46021e6063673f63963bc984ae09a685ab211",
+                "sha256:e71089886aa157341644bdecad63a72ff56b44406b1a6467b66db31c8e5a5a15"
             ],
             "markers": "python_full_version >= '3.5.3'",
             "version": "==1.5.0"
->>>>>>> 8244cd5e
         },
         "idna": {
             "hashes": [
@@ -167,11 +155,11 @@
         },
         "pydrocsid": {
             "hashes": [
-                "sha256:66da5c7a0a727834b6df27cd570f03778ed0bdfaf4e6bf6033475b778310e9b7",
-                "sha256:f9a51d91e5848e20ce9cc0a8dacbca168f9c0678d88c2fc127516c742b6ad8b8"
-            ],
-            "index": "pypi",
-            "version": "==1.4.0"
+                "sha256:2d044538d28f9f4d8eb4445198547d78124072225e03d8f8770075e2472b1931",
+                "sha256:40db8e27192b79fd746d0c6ae4d7a1192feeff8266c283b0390ae316a2d06b1a"
+            ],
+            "index": "pypi",
+            "version": "==1.4.2"
         },
         "pymysql": {
             "hashes": [
@@ -208,19 +196,11 @@
         },
         "sentry-sdk": {
             "hashes": [
-<<<<<<< HEAD
-                "sha256:97bff68e57402ad39674e6fe2545df0d5eea41c3d51e280c170761705c8c20ff",
-                "sha256:a16caf9ce892623081cbb9a95f6c1f892778bb123909b0ed7afdfb52ce7a58a1"
-            ],
-            "index": "pypi",
-            "version": "==0.17.4"
-=======
                 "sha256:1d91a0059d2d8bb980bec169578035c2f2d4b93cd8a4fb5b85c81904d33e221a",
                 "sha256:6222cf623e404c3e62b8e0e81c6db866ac2d12a663b7c1f7963350e3f397522a"
             ],
             "index": "pypi",
             "version": "==0.18.0"
->>>>>>> 8244cd5e
         },
         "sqlalchemy": {
             "hashes": [
@@ -270,28 +250,6 @@
         },
         "yarl": {
             "hashes": [
-<<<<<<< HEAD
-                "sha256:040b237f58ff7d800e6e0fd89c8439b841f777dd99b4a9cca04d6935564b9409",
-                "sha256:17668ec6722b1b7a3a05cc0167659f6c95b436d25a36c2d52db0eca7d3f72593",
-                "sha256:3a584b28086bc93c888a6c2aa5c92ed1ae20932f078c46509a66dce9ea5533f2",
-                "sha256:4439be27e4eee76c7632c2427ca5e73703151b22cae23e64adb243a9c2f565d8",
-                "sha256:48e918b05850fffb070a496d2b5f97fc31d15d94ca33d3d08a4f86e26d4e7c5d",
-                "sha256:9102b59e8337f9874638fcfc9ac3734a0cfadb100e47d55c20d0dc6087fb4692",
-                "sha256:9b930776c0ae0c691776f4d2891ebc5362af86f152dd0da463a6614074cb1b02",
-                "sha256:b3b9ad80f8b68519cc3372a6ca85ae02cc5a8807723ac366b53c0f089db19e4a",
-                "sha256:bc2f976c0e918659f723401c4f834deb8a8e7798a71be4382e024bcc3f7e23a8",
-                "sha256:c22c75b5f394f3d47105045ea551e08a3e804dc7e01b37800ca35b58f856c3d6",
-                "sha256:c52ce2883dc193824989a9b97a76ca86ecd1fa7955b14f87bf367a61b6232511",
-                "sha256:ce584af5de8830d8701b8979b18fcf450cef9a382b1a3c8ef189bedc408faf1e",
-                "sha256:da456eeec17fa8aa4594d9a9f27c0b1060b6a75f2419fe0c00609587b2695f4a",
-                "sha256:db6db0f45d2c63ddb1a9d18d1b9b22f308e52c83638c26b422d520a815c4b3fb",
-                "sha256:df89642981b94e7db5596818499c4b2219028f2a528c9c37cc1de45bf2fd3a3f",
-                "sha256:f18d68f2be6bf0e89f1521af2b1bb46e66ab0018faafa81d70f358153170a317",
-                "sha256:f379b7f83f23fe12823085cd6b906edc49df969eb99757f58ff382349a3303c6"
-            ],
-            "markers": "python_version >= '3.5'",
-            "version": "==1.5.1"
-=======
                 "sha256:04a54f126a0732af75e5edc9addeaa2113e2ca7c6fce8974a63549a70a25e50e",
                 "sha256:3cc860d72ed989f3b1f3abbd6ecf38e412de722fb38b8f1b1a086315cf0d69c5",
                 "sha256:5d84cc36981eb5a8533be79d6c43454c8e6a39ee3118ceaadbd3c029ab2ee580",
@@ -312,17 +270,16 @@
             ],
             "markers": "python_version >= '3.5'",
             "version": "==1.6.0"
->>>>>>> 8244cd5e
         }
     },
     "develop": {
         "flake8": {
             "hashes": [
-                "sha256:15e351d19611c887e482fb960eae4d44845013cc142d42896e9862f775d8cf5c",
-                "sha256:f04b9fcbac03b0a3e58c0ab3a0ecc462e023a9faf046d57794184028123aa208"
-            ],
-            "index": "pypi",
-            "version": "==3.8.3"
+                "sha256:749dbbd6bfd0cf1318af27bf97a14e28e5ff548ef8e5b1566ccfb25a11e7c839",
+                "sha256:aadae8761ec651813c24be05c6f7b4680857ef6afaae4651a4eccaef97ce6c3b"
+            ],
+            "index": "pypi",
+            "version": "==3.8.4"
         },
         "mccabe": {
             "hashes": [
