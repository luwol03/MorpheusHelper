--- conflicted
+++ resolved
@@ -1,11 +1,7 @@
 {
     "_meta": {
         "hash": {
-<<<<<<< HEAD
-            "sha256": "cf4f25d4d023e658920bb4068301974853dfb5ffeece19efda204b5a62c2a2a0"
-=======
-            "sha256": "fd1f6676855057f126669c41ed5c2f069c8e2adf7f58f68f003378c893961cda"
->>>>>>> 76a7d979
+            "sha256": "7f966b6c3e26b80f89348d9f5e00adc6bcd4af243eafc69ae6f0ee001f627a9f"
         },
         "pipfile-spec": 6,
         "requires": {
