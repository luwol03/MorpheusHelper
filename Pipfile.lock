{
    "_meta": {
        "hash": {
<<<<<<< HEAD
            "sha256": "8a71a688f21bb99466a10e8c25a74b1082c7c91317a908c45fd3552058330142"
=======
            "sha256": "12933b85c0b5232323dc739cb3edbd006e789767bdd23f94d80407107baa7151"
>>>>>>> 0b27d7b7
        },
        "pipfile-spec": 6,
        "requires": {
            "python_version": "3.8"
        },
        "sources": [
            {
                "name": "pypi",
                "url": "https://pypi.org/simple",
                "verify_ssl": true
            }
        ]
    },
    "default": {
        "aiohttp": {
            "hashes": [
                "sha256:1e984191d1ec186881ffaed4581092ba04f7c61582a177b187d3a2f07ed9719e",
                "sha256:259ab809ff0727d0e834ac5e8a283dc5e3e0ecc30c4d80b3cd17a4139ce1f326",
                "sha256:2f4d1a4fdce595c947162333353d4a44952a724fba9ca3205a3df99a33d1307a",
                "sha256:32e5f3b7e511aa850829fbe5aa32eb455e5534eaa4b1ce93231d00e2f76e5654",
                "sha256:344c780466b73095a72c616fac5ea9c4665add7fc129f285fbdbca3cccf4612a",
                "sha256:460bd4237d2dbecc3b5ed57e122992f60188afe46e7319116da5eb8a9dfedba4",
                "sha256:4c6efd824d44ae697814a2a85604d8e992b875462c6655da161ff18fd4f29f17",
                "sha256:50aaad128e6ac62e7bf7bd1f0c0a24bc968a0c0590a726d5a955af193544bcec",
                "sha256:6206a135d072f88da3e71cc501c59d5abffa9d0bb43269a6dcd28d66bfafdbdd",
                "sha256:65f31b622af739a802ca6fd1a3076fd0ae523f8485c52924a89561ba10c49b48",
                "sha256:ae55bac364c405caa23a4f2d6cfecc6a0daada500274ffca4a9230e7129eac59",
                "sha256:b778ce0c909a2653741cb4b1ac7015b5c130ab9c897611df43ae6a58523cb965"
            ],
            "markers": "python_full_version >= '3.5.3'",
            "version": "==3.6.2"
        },
        "async-timeout": {
            "hashes": [
                "sha256:0c3c816a028d47f659d6ff5c745cb2acf1f966da1fe5c19c77a70282b25f4c5f",
                "sha256:4291ca197d287d274d0b6cb5d6f8f8f82d434ed288f962539ff18cc9012f9ea3"
            ],
            "markers": "python_full_version >= '3.5.3'",
            "version": "==3.0.1"
        },
        "attrs": {
            "hashes": [
                "sha256:08a96c641c3a74e44eb59afb61a24f2cb9f4d7188748e76ba4bb5edfa3cb7d1c",
                "sha256:f7b7ce16570fe9965acd6d30101a28f62fb4a7f9e926b3bbc9b61f8b04247e72"
            ],
            "markers": "python_version >= '2.7' and python_version not in '3.0, 3.1, 3.2, 3.3'",
            "version": "==19.3.0"
        },
        "certifi": {
            "hashes": [
                "sha256:5930595817496dd21bb8dc35dad090f1c2cd0adfaf21204bf6732ca5d8ee34d3",
                "sha256:8fc0819f1f30ba15bdb34cceffb9ef04d99f420f68eb75d901e9560b8749fc41"
            ],
            "version": "==2020.6.20"
        },
        "chardet": {
            "hashes": [
                "sha256:84ab92ed1c4d4f16916e05906b6b75a6c0fb5db821cc65e70cbd64a3e2a5eaae",
                "sha256:fc323ffcaeaed0e0a02bf4d117757b98aed530d9ed4531e3e15460124c106691"
            ],
            "version": "==3.0.4"
        },
        "discord-py": {
            "git": "https://github.com/Rapptz/discord.py.git",
<<<<<<< HEAD
            "ref": "0bc15fa130b8f01fe2d67446a2184d474b0d0ba7"
=======
            "ref": "2628949cda29e424f52fbfe8a2889430fa6f3855"
>>>>>>> 0b27d7b7
        },
        "discord.py": {
            "git": "https://github.com/Rapptz/discord.py.git"
        },
        "idna": {
            "hashes": [
                "sha256:b307872f855b18632ce0c21c5e45be78c0ea7ae4c15c828c20788b26921eb3f6",
                "sha256:b97d804b1e9b523befed77c48dacec60e6dcb0b5391d57af6a65a312a90648c0"
            ],
            "markers": "python_version >= '2.7' and python_version not in '3.0, 3.1, 3.2, 3.3'",
            "version": "==2.10"
        },
        "multidict": {
            "hashes": [
                "sha256:1ece5a3369835c20ed57adadc663400b5525904e53bae59ec854a5d36b39b21a",
                "sha256:275ca32383bc5d1894b6975bb4ca6a7ff16ab76fa622967625baeebcf8079000",
                "sha256:3750f2205b800aac4bb03b5ae48025a64e474d2c6cc79547988ba1d4122a09e2",
                "sha256:4538273208e7294b2659b1602490f4ed3ab1c8cf9dbdd817e0e9db8e64be2507",
                "sha256:5141c13374e6b25fe6bf092052ab55c0c03d21bd66c94a0e3ae371d3e4d865a5",
                "sha256:51a4d210404ac61d32dada00a50ea7ba412e6ea945bbe992e4d7a595276d2ec7",
                "sha256:5cf311a0f5ef80fe73e4f4c0f0998ec08f954a6ec72b746f3c179e37de1d210d",
                "sha256:6513728873f4326999429a8b00fc7ceddb2509b01d5fd3f3be7881a257b8d463",
                "sha256:7388d2ef3c55a8ba80da62ecfafa06a1c097c18032a501ffd4cabbc52d7f2b19",
                "sha256:9456e90649005ad40558f4cf51dbb842e32807df75146c6d940b6f5abb4a78f3",
                "sha256:c026fe9a05130e44157b98fea3ab12969e5b60691a276150db9eda71710cd10b",
                "sha256:d14842362ed4cf63751648e7672f7174c9818459d169231d03c56e84daf90b7c",
                "sha256:e0d072ae0f2a179c375f67e3da300b47e1a83293c554450b29c900e50afaae87",
                "sha256:f07acae137b71af3bb548bd8da720956a3bc9f9a0b87733e0899226a2317aeb7",
                "sha256:fbb77a75e529021e7c4a8d4e823d88ef4d23674a202be4f5addffc72cbb91430",
                "sha256:fcfbb44c59af3f8ea984de67ec7c306f618a3ec771c2843804069917a8f2e255",
                "sha256:feed85993dbdb1dbc29102f50bca65bdc68f2c0c8d352468c25b54874f23c39d"
            ],
            "markers": "python_version >= '3.5'",
            "version": "==4.7.6"
        },
        "pycryptodome": {
            "hashes": [
                "sha256:02e51e1d5828d58f154896ddfd003e2e7584869c275e5acbe290443575370fba",
                "sha256:03d5cca8618620f45fd40f827423f82b86b3a202c8d44108601b0f5f56b04299",
                "sha256:0e24171cf01021bc5dc17d6a9d4f33a048f09d62cc3f62541e95ef104588bda4",
                "sha256:132a56abba24e2e06a479d8e5db7a48271a73a215f605017bbd476d31f8e71c1",
                "sha256:1e655746f539421d923fd48df8f6f40b3443d80b75532501c0085b64afed9df5",
                "sha256:2b998dc45ef5f4e5cf5248a6edfcd8d8e9fb5e35df8e4259b13a1b10eda7b16b",
                "sha256:360955eece2cd0fa694a708d10303c6abd7b39614fa2547b6bd245da76198beb",
                "sha256:39ef9fb52d6ec7728fce1f1693cb99d60ce302aeebd59bcedea70ca3203fda60",
                "sha256:4350a42028240c344ee855f032c7d4ad6ff4f813bfbe7121547b7dc579ecc876",
                "sha256:50348edd283afdccddc0938cdc674484533912ba8a99a27c7bfebb75030aa856",
                "sha256:54bdedd28476dea8a3cd86cb67c0df1f0e3d71cae8022354b0f879c41a3d27b2",
                "sha256:55eb61aca2c883db770999f50d091ff7c14016f2769ad7bca3d9b75d1d7c1b68",
                "sha256:6276478ada411aca97c0d5104916354b3d740d368407912722bd4d11aa9ee4c2",
                "sha256:67dcad1b8b201308586a8ca2ffe89df1e4f731d5a4cdd0610cc4ea790351c739",
                "sha256:709b9f144d23e290b9863121d1ace14a72e01f66ea9c903fbdc690520dfdfcf0",
                "sha256:8063a712fba642f78d3c506b0896846601b6de7f5c3d534e388ad0cc07f5a149",
                "sha256:80d57177a0b7c14d4594c62bbb47fe2f6309ad3b0a34348a291d570925c97a82",
                "sha256:a207231a52426de3ff20f5608f0687261a3329d97a036c51f7d4c606a6f30c23",
                "sha256:abc2e126c9490e58a36a0f83516479e781d83adfb134576a5cbe5c6af2a3e93c",
                "sha256:b56638d58a3a4be13229c6a815cd448f9e3ce40c00880a5398471b42ee86f50e",
                "sha256:bcd5b8416e73e4b0d48afba3704d8c826414764dafaed7a1a93c442188d90ccc",
                "sha256:bec2bcdf7c9ce7f04d718e51887f3b05dc5c1cfaf5d2c2e9065ecddd1b2f6c9a",
                "sha256:c8bf40cf6e281a4378e25846924327e728a887e8bf0ee83b2604a0f4b61692e8",
                "sha256:d8074c8448cfd0705dfa71ca333277fce9786d0b9cac75d120545de6253f996a",
                "sha256:dd302b6ae3965afeb5ef1b0d92486f986c0e65183cd7835973f0b593800590e6",
                "sha256:de6e1cd75677423ff64712c337521e62e3a7a4fc84caabbd93207752e831a85a",
                "sha256:ef39c98d9b8c0736d91937d193653e47c3b19ddf4fc3bccdc5e09aaa4b0c5d21",
                "sha256:f521178e5a991ffd04182ed08f552daca1affcb826aeda0e1945cd989a9d4345",
                "sha256:f78a68c2c820e4731e510a2df3eef0322f24fde1781ced970bf497b6c7d92982",
                "sha256:fbe65d5cfe04ff2f7684160d50f5118bdefb01e3af4718eeb618bfed40f19d94"
            ],
            "index": "pypi",
            "version": "==3.9.8"
        },
        "pydrocsid": {
            "hashes": [
                "sha256:b029eeaf90872bd39a881e05884faf3376fc3af2856447d0922d0e77841ee30b",
                "sha256:c7d3570cb98e5a0b19594009f8314aa0e23ab65714b8506e372f4b5f7bf6bd25"
            ],
            "index": "pypi",
            "version": "==1.0.1"
        },
        "pymysql": {
            "hashes": [
                "sha256:adef15ceccf1ff544a23a6f46609f65187261dc8b0cf94c9644189c173b0a451",
                "sha256:e14070bc84e050e0f80bf6063e31d276f03a0bb4d46b9eca2854566c4ae19837"
            ],
            "index": "pypi",
            "version": "==0.10.0"
        },
        "pyyaml": {
            "hashes": [
                "sha256:06a0d7ba600ce0b2d2fe2e78453a470b5a6e000a985dd4a4e54e436cc36b0e97",
                "sha256:240097ff019d7c70a4922b6869d8a86407758333f02203e0fc6ff79c5dcede76",
                "sha256:4f4b913ca1a7319b33cfb1369e91e50354d6f07a135f3b901aca02aa95940bd2",
                "sha256:69f00dca373f240f842b2931fb2c7e14ddbacd1397d57157a9b005a6a9942648",
                "sha256:73f099454b799e05e5ab51423c7bcf361c58d3206fa7b0d555426b1f4d9a3eaf",
                "sha256:74809a57b329d6cc0fdccee6318f44b9b8649961fa73144a98735b0aaf029f1f",
                "sha256:7739fc0fa8205b3ee8808aea45e968bc90082c10aef6ea95e855e10abf4a37b2",
                "sha256:95f71d2af0ff4227885f7a6605c37fd53d3a106fcab511b8860ecca9fcf400ee",
                "sha256:b8eac752c5e14d3eca0e6dd9199cd627518cb5ec06add0de9d32baeee6fe645d",
                "sha256:cc8955cfbfc7a115fa81d85284ee61147059a753344bc51098f3ccd69b0d7e0c",
                "sha256:d13155f591e6fcc1ec3b30685d50bf0711574e2c0dfffd7644babf8b5102ca1a"
            ],
            "index": "pypi",
            "version": "==5.3.1"
        },
        "requests": {
            "hashes": [
                "sha256:b3559a131db72c33ee969480840fff4bb6dd111de7dd27c8ee1f820f4f00231b",
                "sha256:fe75cc94a9443b9246fc7049224f75604b113c36acb93f87b80ed42c44cbb898"
            ],
            "index": "pypi",
            "version": "==2.24.0"
        },
        "sentry-sdk": {
            "hashes": [
<<<<<<< HEAD
                "sha256:2f023ff348359ec5f0b73a840e8b08e6a8d3b2613a98c57d11c222ef43879237",
                "sha256:380a280cfc7c4ade5912294e6d9aa71ce776b5fca60a3782e9331b0bcd2866bf"
            ],
            "index": "pypi",
            "version": "==0.16.1"
=======
                "sha256:2de15b13836fa3522815a933bd9c887c77f4868071043349f94f1b896c1bcfb8",
                "sha256:38bb09d0277117f76507c8728d9a5156f09a47ac5175bb8072513859d19a593b"
            ],
            "index": "pypi",
            "version": "==0.16.2"
>>>>>>> 0b27d7b7
        },
        "sqlalchemy": {
            "hashes": [
                "sha256:0942a3a0df3f6131580eddd26d99071b48cfe5aaf3eab2783076fbc5a1c1882e",
                "sha256:0ec575db1b54909750332c2e335c2bb11257883914a03bc5a3306a4488ecc772",
                "sha256:109581ccc8915001e8037b73c29590e78ce74be49ca0a3630a23831f9e3ed6c7",
                "sha256:16593fd748944726540cd20f7e83afec816c2ac96b082e26ae226e8f7e9688cf",
                "sha256:427273b08efc16a85aa2b39892817e78e3ed074fcb89b2a51c4979bae7e7ba98",
                "sha256:50c4ee32f0e1581828843267d8de35c3298e86ceecd5e9017dc45788be70a864",
                "sha256:512a85c3c8c3995cc91af3e90f38f460da5d3cade8dc3a229c8e0879037547c9",
                "sha256:57aa843b783179ab72e863512e14bdcba186641daf69e4e3a5761d705dcc35b1",
                "sha256:621f58cd921cd71ba6215c42954ffaa8a918eecd8c535d97befa1a8acad986dd",
                "sha256:6ac2558631a81b85e7fb7a44e5035347938b0a73f5fdc27a8566777d0792a6a4",
                "sha256:716754d0b5490bdcf68e1e4925edc02ac07209883314ad01a137642ddb2056f1",
                "sha256:736d41cfebedecc6f159fc4ac0769dc89528a989471dc1d378ba07d29a60ba1c",
                "sha256:8619b86cb68b185a778635be5b3e6018623c0761dde4df2f112896424aa27bd8",
                "sha256:87fad64529cde4f1914a5b9c383628e1a8f9e3930304c09cf22c2ae118a1280e",
                "sha256:89494df7f93b1836cae210c42864b292f9b31eeabca4810193761990dc689cce",
                "sha256:8cac7bb373a5f1423e28de3fd5fc8063b9c8ffe8957dc1b1a59cb90453db6da1",
                "sha256:8fd452dc3d49b3cc54483e033de6c006c304432e6f84b74d7b2c68afa2569ae5",
                "sha256:adad60eea2c4c2a1875eb6305a0b6e61a83163f8e233586a4d6a55221ef984fe",
                "sha256:c26f95e7609b821b5f08a72dab929baa0d685406b953efd7c89423a511d5c413",
                "sha256:cbe1324ef52ff26ccde2cb84b8593c8bf930069dfc06c1e616f1bfd4e47f48a3",
                "sha256:d05c4adae06bd0c7f696ae3ec8d993ed8ffcc4e11a76b1b35a5af8a099bd2284",
                "sha256:d98bc827a1293ae767c8f2f18be3bb5151fd37ddcd7da2a5f9581baeeb7a3fa1",
                "sha256:da2fb75f64792c1fc64c82313a00c728a7c301efe6a60b7a9fe35b16b4368ce7",
                "sha256:e4624d7edb2576cd72bb83636cd71c8ce544d8e272f308bd80885056972ca299",
                "sha256:e89e0d9e106f8a9180a4ca92a6adde60c58b1b0299e1b43bd5e0312f535fbf33",
                "sha256:f11c2437fb5f812d020932119ba02d9e2bc29a6eca01a055233a8b449e3e1e7d",
                "sha256:f57be5673e12763dd400fea568608700a63ce1c6bd5bdbc3cc3a2c5fdb045274",
                "sha256:fc728ece3d5c772c196fd338a99798e7efac7a04f9cb6416299a3638ee9a94cd"
            ],
            "index": "pypi",
            "version": "==1.3.18"
        },
        "urllib3": {
            "hashes": [
                "sha256:91056c15fa70756691db97756772bb1eb9678fa585d9184f24534b100dc60f4a",
                "sha256:e7983572181f5e1522d9c98453462384ee92a0be7fac5f1413a1e35c56cc0461"
            ],
            "markers": "python_version >= '2.7' and python_version not in '3.0, 3.1, 3.2, 3.3, 3.4' and python_version < '4'",
            "version": "==1.25.10"
        },
        "websockets": {
            "hashes": [
                "sha256:0e4fb4de42701340bd2353bb2eee45314651caa6ccee80dbd5f5d5978888fed5",
                "sha256:1d3f1bf059d04a4e0eb4985a887d49195e15ebabc42364f4eb564b1d065793f5",
                "sha256:20891f0dddade307ffddf593c733a3fdb6b83e6f9eef85908113e628fa5a8308",
                "sha256:295359a2cc78736737dd88c343cd0747546b2174b5e1adc223824bcaf3e164cb",
                "sha256:2db62a9142e88535038a6bcfea70ef9447696ea77891aebb730a333a51ed559a",
                "sha256:3762791ab8b38948f0c4d281c8b2ddfa99b7e510e46bd8dfa942a5fff621068c",
                "sha256:3db87421956f1b0779a7564915875ba774295cc86e81bc671631379371af1170",
                "sha256:3ef56fcc7b1ff90de46ccd5a687bbd13a3180132268c4254fc0fa44ecf4fc422",
                "sha256:4f9f7d28ce1d8f1295717c2c25b732c2bc0645db3215cf757551c392177d7cb8",
                "sha256:5c01fd846263a75bc8a2b9542606927cfad57e7282965d96b93c387622487485",
                "sha256:5c65d2da8c6bce0fca2528f69f44b2f977e06954c8512a952222cea50dad430f",
                "sha256:751a556205d8245ff94aeef23546a1113b1dd4f6e4d102ded66c39b99c2ce6c8",
                "sha256:7ff46d441db78241f4c6c27b3868c9ae71473fe03341340d2dfdbe8d79310acc",
                "sha256:965889d9f0e2a75edd81a07592d0ced54daa5b0785f57dc429c378edbcffe779",
                "sha256:9b248ba3dd8a03b1a10b19efe7d4f7fa41d158fdaa95e2cf65af5a7b95a4f989",
                "sha256:9bef37ee224e104a413f0780e29adb3e514a5b698aabe0d969a6ba426b8435d1",
                "sha256:c1ec8db4fac31850286b7cd3b9c0e1b944204668b8eb721674916d4e28744092",
                "sha256:c8a116feafdb1f84607cb3b14aa1418424ae71fee131642fc568d21423b51824",
                "sha256:ce85b06a10fc65e6143518b96d3dca27b081a740bae261c2fb20375801a9d56d",
                "sha256:d705f8aeecdf3262379644e4b55107a3b55860eb812b673b28d0fbc347a60c55",
                "sha256:e898a0863421650f0bebac8ba40840fc02258ef4714cb7e1fd76b6a6354bda36",
                "sha256:f8a7bff6e8664afc4e6c28b983845c5bc14965030e3fb98789734d416af77c4b"
            ],
            "markers": "python_full_version >= '3.6.1'",
            "version": "==8.1"
        },
        "yarl": {
            "hashes": [
                "sha256:0c2ab325d33f1b824734b3ef51d4d54a54e0e7a23d13b86974507602334c2cce",
                "sha256:0ca2f395591bbd85ddd50a82eb1fde9c1066fafe888c5c7cc1d810cf03fd3cc6",
                "sha256:2098a4b4b9d75ee352807a95cdf5f10180db903bc5b7270715c6bbe2551f64ce",
                "sha256:25e66e5e2007c7a39541ca13b559cd8ebc2ad8fe00ea94a2aad28a9b1e44e5ae",
                "sha256:26d7c90cb04dee1665282a5d1a998defc1a9e012fdca0f33396f81508f49696d",
                "sha256:308b98b0c8cd1dfef1a0311dc5e38ae8f9b58349226aa0533f15a16717ad702f",
                "sha256:3ce3d4f7c6b69c4e4f0704b32eca8123b9c58ae91af740481aa57d7857b5e41b",
                "sha256:58cd9c469eced558cd81aa3f484b2924e8897049e06889e8ff2510435b7ef74b",
                "sha256:5b10eb0e7f044cf0b035112446b26a3a2946bca9d7d7edb5e54a2ad2f6652abb",
                "sha256:6faa19d3824c21bcbfdfce5171e193c8b4ddafdf0ac3f129ccf0cdfcb083e462",
                "sha256:944494be42fa630134bf907714d40207e646fd5a94423c90d5b514f7b0713fea",
                "sha256:a161de7e50224e8e3de6e184707476b5a989037dcb24292b391a3d66ff158e70",
                "sha256:a4844ebb2be14768f7994f2017f70aca39d658a96c786211be5ddbe1c68794c1",
                "sha256:c2b509ac3d4b988ae8769901c66345425e361d518aecbe4acbfc2567e416626a",
                "sha256:c9959d49a77b0e07559e579f38b2f3711c2b8716b8410b320bf9713013215a1b",
                "sha256:d8cdee92bc930d8b09d8bd2043cedd544d9c8bd7436a77678dd602467a993080",
                "sha256:e15199cdb423316e15f108f51249e44eb156ae5dba232cb73be555324a1d49c2"
            ],
            "markers": "python_version >= '3.5'",
            "version": "==1.4.2"
        }
    },
    "develop": {
        "flake8": {
            "hashes": [
                "sha256:15e351d19611c887e482fb960eae4d44845013cc142d42896e9862f775d8cf5c",
                "sha256:f04b9fcbac03b0a3e58c0ab3a0ecc462e023a9faf046d57794184028123aa208"
            ],
            "index": "pypi",
            "version": "==3.8.3"
        },
        "mccabe": {
            "hashes": [
                "sha256:ab8a6258860da4b6677da4bd2fe5dc2c659cff31b3ee4f7f5d64e79735b80d42",
                "sha256:dd8d182285a0fe56bace7f45b5e7d1a6ebcbf524e8f3bd87eb0f125271b8831f"
            ],
            "version": "==0.6.1"
        },
        "pycodestyle": {
            "hashes": [
                "sha256:2295e7b2f6b5bd100585ebcb1f616591b652db8a741695b3d8f5d28bdc934367",
                "sha256:c58a7d2815e0e8d7972bf1803331fb0152f867bd89adf8a01dfd55085434192e"
            ],
            "markers": "python_version >= '2.7' and python_version not in '3.0, 3.1, 3.2, 3.3'",
            "version": "==2.6.0"
        },
        "pyflakes": {
            "hashes": [
                "sha256:0d94e0e05a19e57a99444b6ddcf9a6eb2e5c68d3ca1e98e90707af8152c90a92",
                "sha256:35b2d75ee967ea93b55750aa9edbbf72813e06a66ba54438df2cfac9e3c27fc8"
            ],
            "markers": "python_version >= '2.7' and python_version not in '3.0, 3.1, 3.2, 3.3'",
            "version": "==2.2.0"
        }
    }
}<|MERGE_RESOLUTION|>--- conflicted
+++ resolved
@@ -1,11 +1,7 @@
 {
     "_meta": {
         "hash": {
-<<<<<<< HEAD
-            "sha256": "8a71a688f21bb99466a10e8c25a74b1082c7c91317a908c45fd3552058330142"
-=======
             "sha256": "12933b85c0b5232323dc739cb3edbd006e789767bdd23f94d80407107baa7151"
->>>>>>> 0b27d7b7
         },
         "pipfile-spec": 6,
         "requires": {
@@ -70,11 +66,7 @@
         },
         "discord-py": {
             "git": "https://github.com/Rapptz/discord.py.git",
-<<<<<<< HEAD
-            "ref": "0bc15fa130b8f01fe2d67446a2184d474b0d0ba7"
-=======
             "ref": "2628949cda29e424f52fbfe8a2889430fa6f3855"
->>>>>>> 0b27d7b7
         },
         "discord.py": {
             "git": "https://github.com/Rapptz/discord.py.git"
@@ -189,19 +181,11 @@
         },
         "sentry-sdk": {
             "hashes": [
-<<<<<<< HEAD
-                "sha256:2f023ff348359ec5f0b73a840e8b08e6a8d3b2613a98c57d11c222ef43879237",
-                "sha256:380a280cfc7c4ade5912294e6d9aa71ce776b5fca60a3782e9331b0bcd2866bf"
-            ],
-            "index": "pypi",
-            "version": "==0.16.1"
-=======
                 "sha256:2de15b13836fa3522815a933bd9c887c77f4868071043349f94f1b896c1bcfb8",
                 "sha256:38bb09d0277117f76507c8728d9a5156f09a47ac5175bb8072513859d19a593b"
             ],
             "index": "pypi",
             "version": "==0.16.2"
->>>>>>> 0b27d7b7
         },
         "sqlalchemy": {
             "hashes": [
